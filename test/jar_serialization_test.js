--- conflicted
+++ resolved
@@ -124,23 +124,6 @@
   assert.isArray(serialized.cookies);
 }
 
-<<<<<<< HEAD
-var serializedCookiePropTypes = {
-  'key': 'string',
-  'value': 'string',
-  'expires': 'isoDate', // if "Infinity" it's supposed to be missing
-  'maxAge': 'intOrInf',
-  'domain': 'string',
-  'path': 'string',
-  'secure': 'boolean',
-  'httpOnly': 'boolean',
-  'extensions': 'array', // of strings, technically
-  'hostOnly': 'boolean',
-  'pathIsDefault': 'boolean',
-  'creation': 'isoDate',
-  'lastAccessed': 'isoDate',
-  'sameSite': 'string'
-=======
 const serializedCookiePropTypes = {
   key: "string",
   value: "string",
@@ -154,8 +137,8 @@
   hostOnly: "boolean",
   pathIsDefault: "boolean",
   creation: "isoDate",
-  lastAccessed: "isoDate"
->>>>>>> 7b8570c2
+  lastAccessed: "isoDate",
+  sameSite: "string"
 };
 
 function validateSerializedCookie(cookie) {
