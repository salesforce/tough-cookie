/*!
 * Copyright (c) 2015-2020, Salesforce.com, Inc.
 * All rights reserved.
 *
 * Redistribution and use in source and binary forms, with or without
 * modification, are permitted provided that the following conditions are met:
 *
 * 1. Redistributions of source code must retain the above copyright notice,
 * this list of conditions and the following disclaimer.
 *
 * 2. Redistributions in binary form must reproduce the above copyright notice,
 * this list of conditions and the following disclaimer in the documentation
 * and/or other materials provided with the distribution.
 *
 * 3. Neither the name of Salesforce.com nor the names of its contributors may
 * be used to endorse or promote products derived from this software without
 * specific prior written permission.
 *
 * THIS SOFTWARE IS PROVIDED BY THE COPYRIGHT HOLDERS AND CONTRIBUTORS "AS IS"
 * AND ANY EXPRESS OR IMPLIED WARRANTIES, INCLUDING, BUT NOT LIMITED TO, THE
 * IMPLIED WARRANTIES OF MERCHANTABILITY AND FITNESS FOR A PARTICULAR PURPOSE
 * ARE DISCLAIMED. IN NO EVENT SHALL THE COPYRIGHT HOLDER OR CONTRIBUTORS BE
 * LIABLE FOR ANY DIRECT, INDIRECT, INCIDENTAL, SPECIAL, EXEMPLARY, OR
 * CONSEQUENTIAL DAMAGES (INCLUDING, BUT NOT LIMITED TO, PROCUREMENT OF
 * SUBSTITUTE GOODS OR SERVICES; LOSS OF USE, DATA, OR PROFITS; OR BUSINESS
 * INTERRUPTION) HOWEVER CAUSED AND ON ANY THEORY OF LIABILITY, WHETHER IN
 * CONTRACT, STRICT LIABILITY, OR TORT (INCLUDING NEGLIGENCE OR OTHERWISE)
 * ARISING IN ANY WAY OUT OF THE USE OF THIS SOFTWARE, EVEN IF ADVISED OF THE
 * POSSIBILITY OF SUCH DAMAGE.
 */

import * as punycode from 'punycode/'
import urlParse from 'url-parse'
import * as pubsuffix from './pubsuffix-psl'
import { Store } from './store'
import { MemoryCookieStore } from './memstore'
import { pathMatch } from './pathMatch'
import * as validators from './validators'
import { version } from './version'
import { permuteDomain } from './permuteDomain'
import { getCustomInspectSymbol } from './utilHelper'

// From RFC6265 S4.1.1
// note that it excludes \x3B ";"
const COOKIE_OCTETS = /^[\x21\x23-\x2B\x2D-\x3A\x3C-\x5B\x5D-\x7E]+$/

// eslint-disable-next-line no-control-regex
const CONTROL_CHARS = /[\x00-\x1F]/

// From Chromium // '\r', '\n' and '\0' should be treated as a terminator in
// the "relaxed" mode, see:
// https://github.com/ChromiumWebApps/chromium/blob/b3d3b4da8bb94c1b2e061600df106d590fda3620/net/cookies/parsed_cookie.cc#L60
const TERMINATORS = ['\n', '\r', '\0']

// RFC6265 S4.1.1 defines path value as 'any CHAR except CTLs or ";"'
// Note ';' is \x3B
const PATH_VALUE = /[\x20-\x3A\x3C-\x7E]+/

// date-time parsing constants (RFC6265 S5.1.1)

// eslint-disable-next-line no-control-regex
const DATE_DELIM = /[\x09\x20-\x2F\x3B-\x40\x5B-\x60\x7B-\x7E]/

const MONTH_TO_NUM = {
  jan: 0,
  feb: 1,
  mar: 2,
  apr: 3,
  may: 4,
  jun: 5,
  jul: 6,
  aug: 7,
  sep: 8,
  oct: 9,
  nov: 10,
  dec: 11,
}

const MAX_TIME = 2147483647000 // 31-bit max
const SAME_SITE_CONTEXT_VAL_ERR =
  'Invalid sameSiteContext option for getCookies(); expected one of "strict", "lax", or "none"'

function checkSameSiteContext(value: string) {
  validators.validate(validators.isNonEmptyString(value), value)
  const context = String(value).toLowerCase()
  if (context === 'none' || context === 'lax' || context === 'strict') {
    return context
  } else {
    return null
  }
}

const PrefixSecurityEnum = Object.freeze({
  SILENT: 'silent',
  STRICT: 'strict',
  DISABLED: 'unsafe-disabled',
})

// Dumped from ip-regex@4.0.0, with the following changes:
// * all capturing groups converted to non-capturing -- "(?:)"
// * support for IPv6 Scoped Literal ("%eth1") removed
// * lowercase hexadecimal only
const IP_REGEX_LOWERCASE =
  /(?:^(?:25[0-5]|2[0-4]\d|1\d\d|[1-9]\d|\d)(?:\.(?:25[0-5]|2[0-4]\d|1\d\d|[1-9]\d|\d)){3}$)|(?:^(?:(?:[a-f\d]{1,4}:){7}(?:[a-f\d]{1,4}|:)|(?:[a-f\d]{1,4}:){6}(?:(?:25[0-5]|2[0-4]\d|1\d\d|[1-9]\d|\d)(?:\.(?:25[0-5]|2[0-4]\d|1\d\d|[1-9]\d|\d)){3}|:[a-f\d]{1,4}|:)|(?:[a-f\d]{1,4}:){5}(?::(?:25[0-5]|2[0-4]\d|1\d\d|[1-9]\d|\d)(?:\.(?:25[0-5]|2[0-4]\d|1\d\d|[1-9]\d|\d)){3}|(?::[a-f\d]{1,4}){1,2}|:)|(?:[a-f\d]{1,4}:){4}(?:(?::[a-f\d]{1,4}){0,1}:(?:25[0-5]|2[0-4]\d|1\d\d|[1-9]\d|\d)(?:\.(?:25[0-5]|2[0-4]\d|1\d\d|[1-9]\d|\d)){3}|(?::[a-f\d]{1,4}){1,3}|:)|(?:[a-f\d]{1,4}:){3}(?:(?::[a-f\d]{1,4}){0,2}:(?:25[0-5]|2[0-4]\d|1\d\d|[1-9]\d|\d)(?:\.(?:25[0-5]|2[0-4]\d|1\d\d|[1-9]\d|\d)){3}|(?::[a-f\d]{1,4}){1,4}|:)|(?:[a-f\d]{1,4}:){2}(?:(?::[a-f\d]{1,4}){0,3}:(?:25[0-5]|2[0-4]\d|1\d\d|[1-9]\d|\d)(?:\.(?:25[0-5]|2[0-4]\d|1\d\d|[1-9]\d|\d)){3}|(?::[a-f\d]{1,4}){1,5}|:)|(?:[a-f\d]{1,4}:){1}(?:(?::[a-f\d]{1,4}){0,4}:(?:25[0-5]|2[0-4]\d|1\d\d|[1-9]\d|\d)(?:\.(?:25[0-5]|2[0-4]\d|1\d\d|[1-9]\d|\d)){3}|(?::[a-f\d]{1,4}){1,6}|:)|(?::(?:(?::[a-f\d]{1,4}){0,5}:(?:25[0-5]|2[0-4]\d|1\d\d|[1-9]\d|\d)(?:\.(?:25[0-5]|2[0-4]\d|1\d\d|[1-9]\d|\d)){3}|(?::[a-f\d]{1,4}){1,7}|:)))$)/
const IP_V6_REGEX = `
\\[?(?:
(?:[a-fA-F\\d]{1,4}:){7}(?:[a-fA-F\\d]{1,4}|:)|
(?:[a-fA-F\\d]{1,4}:){6}(?:(?:25[0-5]|2[0-4]\\d|1\\d\\d|[1-9]\\d|\\d)(?:\\.(?:25[0-5]|2[0-4]\\d|1\\d\\d|[1-9]\\d|\\d)){3}|:[a-fA-F\\d]{1,4}|:)|
(?:[a-fA-F\\d]{1,4}:){5}(?::(?:25[0-5]|2[0-4]\\d|1\\d\\d|[1-9]\\d|\\d)(?:\\.(?:25[0-5]|2[0-4]\\d|1\\d\\d|[1-9]\\d|\\d)){3}|(?::[a-fA-F\\d]{1,4}){1,2}|:)|
(?:[a-fA-F\\d]{1,4}:){4}(?:(?::[a-fA-F\\d]{1,4}){0,1}:(?:25[0-5]|2[0-4]\\d|1\\d\\d|[1-9]\\d|\\d)(?:\\.(?:25[0-5]|2[0-4]\\d|1\\d\\d|[1-9]\\d|\\d)){3}|(?::[a-fA-F\\d]{1,4}){1,3}|:)|
(?:[a-fA-F\\d]{1,4}:){3}(?:(?::[a-fA-F\\d]{1,4}){0,2}:(?:25[0-5]|2[0-4]\\d|1\\d\\d|[1-9]\\d|\\d)(?:\\.(?:25[0-5]|2[0-4]\\d|1\\d\\d|[1-9]\\d|\\d)){3}|(?::[a-fA-F\\d]{1,4}){1,4}|:)|
(?:[a-fA-F\\d]{1,4}:){2}(?:(?::[a-fA-F\\d]{1,4}){0,3}:(?:25[0-5]|2[0-4]\\d|1\\d\\d|[1-9]\\d|\\d)(?:\\.(?:25[0-5]|2[0-4]\\d|1\\d\\d|[1-9]\\d|\\d)){3}|(?::[a-fA-F\\d]{1,4}){1,5}|:)|
(?:[a-fA-F\\d]{1,4}:){1}(?:(?::[a-fA-F\\d]{1,4}){0,4}:(?:25[0-5]|2[0-4]\\d|1\\d\\d|[1-9]\\d|\\d)(?:\\.(?:25[0-5]|2[0-4]\\d|1\\d\\d|[1-9]\\d|\\d)){3}|(?::[a-fA-F\\d]{1,4}){1,6}|:)|
(?::(?:(?::[a-fA-F\\d]{1,4}){0,5}:(?:25[0-5]|2[0-4]\\d|1\\d\\d|[1-9]\\d|\\d)(?:\\.(?:25[0-5]|2[0-4]\\d|1\\d\\d|[1-9]\\d|\\d)){3}|(?::[a-fA-F\\d]{1,4}){1,7}|:))
)(?:%[0-9a-zA-Z]{1,})?\\]?
`
  .replace(/\s*\/\/.*$/gm, '')
  .replace(/\n/g, '')
  .trim()
const IP_V6_REGEX_OBJECT = new RegExp(`^${IP_V6_REGEX}$`)

/*
 * Parses a Natural number (i.e., non-negative integer) with either the
 *    <min>*<max>DIGIT ( non-digit *OCTET )
 * or
 *    <min>*<max>DIGIT
 * grammar (RFC6265 S5.1.1).
 *
 * The "trailingOK" boolean controls if the grammar accepts a
 * "( non-digit *OCTET )" trailer.
 */
function parseDigits(
  token: string,
  minDigits: number,
  maxDigits: number,
  trailingOK: boolean,
) {
  let count = 0
  while (count < token.length) {
    const c = token.charCodeAt(count)
    // "non-digit = %x00-2F / %x3A-FF"
    if (c <= 0x2f || c >= 0x3a) {
      break
    }
    count++
  }

  // constrain to a minimum and maximum number of digits.
  if (count < minDigits || count > maxDigits) {
    return null
  }

  if (!trailingOK && count != token.length) {
    return null
  }

  return parseInt(token.substr(0, count), 10)
}

function parseTime(token: string) {
  const parts = token.split(':')
  const result = [0, 0, 0]

  /* RF6256 S5.1.1:
   *      time            = hms-time ( non-digit *OCTET )
   *      hms-time        = time-field ":" time-field ":" time-field
   *      time-field      = 1*2DIGIT
   */

  if (parts.length !== 3) {
    return null
  }

  for (let i = 0; i < 3; i++) {
    // "time-field" must be strictly "1*2DIGIT", HOWEVER, "hms-time" can be
    // followed by "( non-digit *OCTET )" therefore the last time-field can
    // have a trailer
    const trailingOK = i == 2
    const numPart = parts[i]
    if (numPart == null) {
      return null
    }
    const num = parseDigits(numPart, 1, 2, trailingOK)
    if (num === null) {
      return null
    }
    result[i] = num
  }

  return result
}

function parseMonth(token: string) {
  token = String(token).substr(0, 3).toLowerCase()
  switch (token) {
    case 'jan':
      return MONTH_TO_NUM.jan
    case 'feb':
      return MONTH_TO_NUM.feb
    case 'mar':
      return MONTH_TO_NUM.mar
    case 'apr':
      return MONTH_TO_NUM.apr
    case 'may':
      return MONTH_TO_NUM.may
    case 'jun':
      return MONTH_TO_NUM.jun
    case 'jul':
      return MONTH_TO_NUM.jul
    case 'aug':
      return MONTH_TO_NUM.aug
    case 'sep':
      return MONTH_TO_NUM.sep
    case 'oct':
      return MONTH_TO_NUM.oct
    case 'nov':
      return MONTH_TO_NUM.nov
    case 'dec':
      return MONTH_TO_NUM.dec
    default:
      return null
  }
}

/*
 * RFC6265 S5.1.1 date parser (see RFC for full grammar)
 */
function parseDate(str: string | undefined | null): Date | undefined {
  if (!str) {
    return undefined
  }

  /* RFC6265 S5.1.1:
   * 2. Process each date-token sequentially in the order the date-tokens
   * appear in the cookie-date
   */
  const tokens = str.split(DATE_DELIM)
  if (!tokens) {
    return undefined
  }

  let hour = null
  let minute = null
  let second = null
  let dayOfMonth = null
  let month = null
  let year = null

  for (let i = 0; i < tokens.length; i++) {
    const token = (tokens[i] ?? '').trim()
    if (!token.length) {
      continue
    }

    let result

    /* 2.1. If the found-time flag is not set and the token matches the time
     * production, set the found-time flag and set the hour- value,
     * minute-value, and second-value to the numbers denoted by the digits in
     * the date-token, respectively.  Skip the remaining sub-steps and continue
     * to the next date-token.
     */
    if (second === null) {
      result = parseTime(token)
      if (result) {
        hour = result[0]
        minute = result[1]
        second = result[2]
        continue
      }
    }

    /* 2.2. If the found-day-of-month flag is not set and the date-token matches
     * the day-of-month production, set the found-day-of- month flag and set
     * the day-of-month-value to the number denoted by the date-token.  Skip
     * the remaining sub-steps and continue to the next date-token.
     */
    if (dayOfMonth === null) {
      // "day-of-month = 1*2DIGIT ( non-digit *OCTET )"
      result = parseDigits(token, 1, 2, true)
      if (result !== null) {
        dayOfMonth = result
        continue
      }
    }

    /* 2.3. If the found-month flag is not set and the date-token matches the
     * month production, set the found-month flag and set the month-value to
     * the month denoted by the date-token.  Skip the remaining sub-steps and
     * continue to the next date-token.
     */
    if (month === null) {
      result = parseMonth(token)
      if (result !== null) {
        month = result
        continue
      }
    }

    /* 2.4. If the found-year flag is not set and the date-token matches the
     * year production, set the found-year flag and set the year-value to the
     * number denoted by the date-token.  Skip the remaining sub-steps and
     * continue to the next date-token.
     */
    if (year === null) {
      // "year = 2*4DIGIT ( non-digit *OCTET )"
      result = parseDigits(token, 2, 4, true)
      if (result !== null) {
        year = result
        /* From S5.1.1:
         * 3.  If the year-value is greater than or equal to 70 and less
         * than or equal to 99, increment the year-value by 1900.
         * 4.  If the year-value is greater than or equal to 0 and less
         * than or equal to 69, increment the year-value by 2000.
         */
        if (year >= 70 && year <= 99) {
          year += 1900
        } else if (year >= 0 && year <= 69) {
          year += 2000
        }
      }
    }
  }

  /* RFC 6265 S5.1.1
   * "5. Abort these steps and fail to parse the cookie-date if:
   *     *  at least one of the found-day-of-month, found-month, found-
   *        year, or found-time flags is not set,
   *     *  the day-of-month-value is less than 1 or greater than 31,
   *     *  the year-value is less than 1601,
   *     *  the hour-value is greater than 23,
   *     *  the minute-value is greater than 59, or
   *     *  the second-value is greater than 59.
   *     (Note that leap seconds cannot be represented in this syntax.)"
   *
   * So, in order as above:
   */
  if (
    dayOfMonth === null ||
    month == null ||
    year == null ||
    hour == null ||
    minute == null ||
    second == null ||
    dayOfMonth < 1 ||
    dayOfMonth > 31 ||
    year < 1601 ||
    hour > 23 ||
    minute > 59 ||
    second > 59
  ) {
    return undefined
  }

  return new Date(Date.UTC(year, month, dayOfMonth, hour, minute, second))
}

function formatDate(date: Date) {
  validators.validate(validators.isDate(date), date)
  return date.toUTCString()
}

// S5.1.2 Canonicalized Host Names
function canonicalDomain(str: string | null) {
  if (str == null) {
    return null
  }
  let _str = str.trim().replace(/^\./, '') // S4.1.2.3 & S5.2.3: ignore leading .

  if (IP_V6_REGEX_OBJECT.test(_str)) {
    _str = _str.replace('[', '').replace(']', '')
  }

  // convert to IDN if any non-ASCII characters
  // eslint-disable-next-line no-control-regex
  if (punycode && /[^\u0001-\u007f]/.test(_str)) {
    _str = punycode.toASCII(_str)
  }

  return _str.toLowerCase()
}

// S5.1.3 Domain Matching
function domainMatch(
  str?: string | null,
  domStr?: string | null,
  canonicalize?: boolean,
): boolean | null {
  if (str == null || domStr == null) {
    return null
  }

  let _str: string | null
  let _domStr: string | null

  if (canonicalize !== false) {
    _str = canonicalDomain(str)
    _domStr = canonicalDomain(domStr)
  } else {
    _str = str
    _domStr = domStr
  }

  if (_str == null || _domStr == null) {
    return null
  }

  /*
   * S5.1.3:
   * "A string domain-matches a given domain string if at least one of the
   * following conditions hold:"
   *
   * " o The domain string and the string are identical. (Note that both the
   * domain string and the string will have been canonicalized to lower case at
   * this point)"
   */
  if (_str == _domStr) {
    return true
  }

  /* " o All of the following [three] conditions hold:" */

  /* "* The domain string is a suffix of the string" */
  const idx = _str.lastIndexOf(domStr)
  if (idx <= 0) {
    return false // it's a non-match (-1) or prefix (0)
  }

  // next, check it's a proper suffix
  // e.g., "a.b.c".indexOf("b.c") === 2
  // 5 === 3+2
  if (_str.length !== _domStr.length + idx) {
    return false // it's not a suffix
  }

  /* "  * The last character of the string that is not included in the
   * domain string is a %x2E (".") character." */
  if (_str.substr(idx - 1, 1) !== '.') {
    return false // doesn't align on "."
  }

  /* "  * The string is a host name (i.e., not an IP address)." */
  return !IP_REGEX_LOWERCASE.test(_str)
}

// RFC6265 S5.1.4 Paths and Path-Match

/*
 * "The user agent MUST use an algorithm equivalent to the following algorithm
 * to compute the default-path of a cookie:"
 *
 * Assumption: the path (and not query part or absolute uri) is passed in.
 */
function defaultPath(path?: string | null): string {
  // "2. If the uri-path is empty or if the first character of the uri-path is not
  // a %x2F ("/") character, output %x2F ("/") and skip the remaining steps.
  if (!path || path.substr(0, 1) !== '/') {
    return '/'
  }

  // "3. If the uri-path contains no more than one %x2F ("/") character, output
  // %x2F ("/") and skip the remaining step."
  if (path === '/') {
    return path
  }

  const rightSlash = path.lastIndexOf('/')
  if (rightSlash === 0) {
    return '/'
  }

  // "4. Output the characters of the uri-path from the first character up to,
  // but not including, the right-most %x2F ("/")."
  return path.slice(0, rightSlash)
}

function trimTerminator(str: string) {
  if (validators.isEmptyString(str)) return str
  for (let t = 0; t < TERMINATORS.length; t++) {
    const terminator = TERMINATORS[t]
    const terminatorIdx = terminator ? str.indexOf(terminator) : -1
    if (terminatorIdx !== -1) {
      str = str.substr(0, terminatorIdx)
    }
  }

  return str
}

function parseCookiePair(cookiePair: string, looseMode: boolean) {
  cookiePair = trimTerminator(cookiePair)
  validators.validate(validators.isString(cookiePair), cookiePair)

  let firstEq = cookiePair.indexOf('=')
  if (looseMode) {
    if (firstEq === 0) {
      // '=' is immediately at start
      cookiePair = cookiePair.substr(1)
      firstEq = cookiePair.indexOf('=') // might still need to split on '='
    }
  } else {
    // non-loose mode
    if (firstEq <= 0) {
      // no '=' or is at start
      return undefined // needs to have non-empty "cookie-name"
    }
  }

  let cookieName, cookieValue
  if (firstEq <= 0) {
    cookieName = ''
    cookieValue = cookiePair.trim()
  } else {
    cookieName = cookiePair.substr(0, firstEq).trim()
    cookieValue = cookiePair.substr(firstEq + 1).trim()
  }

  if (CONTROL_CHARS.test(cookieName) || CONTROL_CHARS.test(cookieValue)) {
    return undefined
  }

  const c = new Cookie()
  c.key = cookieName
  c.value = cookieValue
  return c
}

function parse(
  str: string,
  options?: ParseCookieOptions,
): Cookie | undefined | null {
  if (validators.isEmptyString(str) || !validators.isString(str)) {
    return null
  }

  str = str.trim()

  // We use a regex to parse the "name-value-pair" part of S5.2
  const firstSemi = str.indexOf(';') // S5.2 step 1
  const cookiePair = firstSemi === -1 ? str : str.substr(0, firstSemi)
  const c = parseCookiePair(cookiePair, options?.loose ?? false)
  if (!c) {
    return undefined
  }

  if (firstSemi === -1) {
    return c
  }

  // S5.2.3 "unparsed-attributes consist of the remainder of the set-cookie-string
  // (including the %x3B (";") in question)." plus later on in the same section
  // "discard the first ";" and trim".
  const unparsed = str.slice(firstSemi + 1).trim()

  // "If the unparsed-attributes string is empty, skip the rest of these
  // steps."
  if (unparsed.length === 0) {
    return c
  }

  /*
   * S5.2 says that when looping over the items "[p]rocess the attribute-name
   * and attribute-value according to the requirements in the following
   * subsections" for every item.  Plus, for many of the individual attributes
   * in S5.3 it says to use the "attribute-value of the last attribute in the
   * cookie-attribute-list".  Therefore, in this implementation, we overwrite
   * the previous value.
   */
  const cookie_avs = unparsed.split(';')
  while (cookie_avs.length) {
    const av = (cookie_avs.shift() ?? '').trim()
    if (av.length === 0) {
      // happens if ";;" appears
      continue
    }
    const av_sep = av.indexOf('=')
    let av_key, av_value

    if (av_sep === -1) {
      av_key = av
      av_value = null
    } else {
      av_key = av.substr(0, av_sep)
      av_value = av.substr(av_sep + 1)
    }

    av_key = av_key.trim().toLowerCase()

    if (av_value) {
      av_value = av_value.trim()
    }

    switch (av_key) {
      case 'expires': // S5.2.1
        if (av_value) {
          const exp = parseDate(av_value)
          // "If the attribute-value failed to parse as a cookie date, ignore the
          // cookie-av."
          if (exp) {
            // over and underflow not realistically a concern: V8's getTime() seems to
            // store something larger than a 32-bit time_t (even with 32-bit node)
            c.expires = exp
          }
        }
        break

      case 'max-age': // S5.2.2
        if (av_value) {
          // "If the first character of the attribute-value is not a DIGIT or a "-"
          // character ...[or]... If the remainder of attribute-value contains a
          // non-DIGIT character, ignore the cookie-av."
          if (/^-?[0-9]+$/.test(av_value)) {
            const delta = parseInt(av_value, 10)
            // "If delta-seconds is less than or equal to zero (0), let expiry-time
            // be the earliest representable date and time."
            c.setMaxAge(delta)
          }
        }
        break

      case 'domain': // S5.2.3
        // "If the attribute-value is empty, the behavior is undefined.  However,
        // the user agent SHOULD ignore the cookie-av entirely."
        if (av_value) {
          // S5.2.3 "Let cookie-domain be the attribute-value without the leading %x2E
          // (".") character."
          const domain = av_value.trim().replace(/^\./, '')
          if (domain) {
            // "Convert the cookie-domain to lower case."
            c.domain = domain.toLowerCase()
          }
        }
        break

      case 'path': // S5.2.4
        /*
         * "If the attribute-value is empty or if the first character of the
         * attribute-value is not %x2F ("/"):
         *   Let cookie-path be the default-path.
         * Otherwise:
         *   Let cookie-path be the attribute-value."
         *
         * We'll represent the default-path as null since it depends on the
         * context of the parsing.
         */
        c.path = av_value && av_value[0] === '/' ? av_value : null
        break

      case 'secure': // S5.2.5
        /*
         * "If the attribute-name case-insensitively matches the string "Secure",
         * the user agent MUST append an attribute to the cookie-attribute-list
         * with an attribute-name of Secure and an empty attribute-value."
         */
        c.secure = true
        break

      case 'httponly': // S5.2.6 -- effectively the same as 'secure'
        c.httpOnly = true
        break

      case 'samesite': // RFC6265bis-02 S5.3.7
        switch (av_value ? av_value.toLowerCase() : '') {
          case 'strict':
            c.sameSite = 'strict'
            break
          case 'lax':
            c.sameSite = 'lax'
            break
          case 'none':
            c.sameSite = 'none'
            break
          default:
            c.sameSite = undefined
            break
        }
        break

      default:
        c.extensions = c.extensions || []
        c.extensions.push(av)
        break
    }
  }

  return c
}

/**
 *  If the cookie-name begins with a case-sensitive match for the
 *  string "__Secure-", abort these steps and ignore the cookie
 *  entirely unless the cookie's secure-only-flag is true.
 * @param cookie
 * @returns boolean
 */
function isSecurePrefixConditionMet(cookie: Cookie) {
  validators.validate(validators.isObject(cookie), cookie)
  const startsWithSecurePrefix =
    typeof cookie.key === 'string' && cookie.key.startsWith('__Secure-')
  return !startsWithSecurePrefix || cookie.secure
}

/**
 *  If the cookie-name begins with a case-sensitive match for the
 *  string "__Host-", abort these steps and ignore the cookie
 *  entirely unless the cookie meets all the following criteria:
 *    1.  The cookie's secure-only-flag is true.
 *    2.  The cookie's host-only-flag is true.
 *    3.  The cookie-attribute-list contains an attribute with an
 *        attribute-name of "Path", and the cookie's path is "/".
 * @param cookie
 * @returns boolean
 */
function isHostPrefixConditionMet(cookie: Cookie) {
  validators.validate(validators.isObject(cookie))
  const startsWithHostPrefix =
    typeof cookie.key === 'string' && cookie.key.startsWith('__Host-')
  return (
    !startsWithHostPrefix ||
    (cookie.secure &&
      cookie.hostOnly &&
      cookie.path != null &&
      cookie.path === '/')
  )
}

function fromJSON(str: string | SerializedCookie | null | undefined | unknown) {
  if (!str || validators.isEmptyString(str)) {
    return null
  }

  let obj: unknown
  if (typeof str === 'string') {
    try {
      obj = JSON.parse(str)
    } catch (e) {
      return null
    }
  } else {
    // assume it's an Object
    obj = str
  }

  const c = new Cookie()
<<<<<<< HEAD
  Cookie.serializableProperties.forEach((prop) => {
    if (obj && typeof obj === 'object' && inOperator(prop, obj)) {
      const val = obj[prop]
      if (val === undefined) {
        return
      }
=======
  for (const prop of Cookie.serializableProperties) {
    if (obj[prop] === undefined || obj[prop] === cookieDefaults[prop]) {
      continue // leave as prototype default
    }
>>>>>>> 402563b4

      if (inOperator(prop, cookieDefaults) && val === cookieDefaults[prop]) {
        return
      }

      switch (prop) {
        case 'key':
        case 'value':
        case 'sameSite':
          if (typeof val === 'string') {
            c[prop] = val
          }
          break
        case 'expires':
        case 'creation':
        case 'lastAccessed':
          if (
            typeof val === 'number' ||
            typeof val === 'string' ||
            val instanceof Date
          ) {
            c[prop] = obj[prop] == 'Infinity' ? 'Infinity' : new Date(val)
          } else if (val === null) {
            c[prop] = null
          }
          break
        case 'maxAge':
          if (
            typeof val === 'number' ||
            val === 'Infinity' ||
            val === '-Infinity'
          ) {
            c[prop] = val
          }
          break
        case 'domain':
        case 'path':
          if (typeof val === 'string' || val === null) {
            c[prop] = val
          }
          break
        case 'secure':
        case 'httpOnly':
          if (typeof val === 'boolean') {
            c[prop] = val
          }
          break
        case 'extensions':
          if (
            Array.isArray(val) &&
            val.every((item) => typeof item === 'string')
          ) {
            c[prop] = val
          }
          break
        case 'hostOnly':
        case 'pathIsDefault':
          if (typeof val === 'boolean' || val === null) {
            c[prop] = val
          }
          break
      }
<<<<<<< HEAD
=======
    } else {
      c[prop] = obj[prop]
>>>>>>> 402563b4
    }
  })

  return c
}

/* Section 5.4 part 2:
 * "*  Cookies with longer paths are listed before cookies with
 *     shorter paths.
 *
 *  *  Among cookies that have equal-length path fields, cookies with
 *     earlier creation-times are listed before cookies with later
 *     creation-times."
 */

function cookieCompare(a: Cookie, b: Cookie) {
  validators.validate(validators.isObject(a), a)
  validators.validate(validators.isObject(b), b)
  let cmp: number

  // descending for length: b CMP a
  const aPathLen = a.path ? a.path.length : 0
  const bPathLen = b.path ? b.path.length : 0
  cmp = bPathLen - aPathLen
  if (cmp !== 0) {
    return cmp
  }

  // ascending for time: a CMP b
  const aTime =
    a.creation && a.creation instanceof Date ? a.creation.getTime() : MAX_TIME
  const bTime =
    b.creation && b.creation instanceof Date ? b.creation.getTime() : MAX_TIME
  cmp = aTime - bTime
  if (cmp !== 0) {
    return cmp
  }

  // break ties for the same millisecond (precision of JavaScript's clock)
  cmp = (a.creationIndex ?? 0) - (b.creationIndex ?? 0)

  return cmp
}

// Gives the permutation of all possible pathMatch()es of a given path. The
// array is in longest-to-shortest order.  Handy for indexing.
function permutePath(path: string): string[] {
  validators.validate(validators.isString(path))
  if (path === '/') {
    return ['/']
  }
  const permutations = [path]
  while (path.length > 1) {
    const lindex = path.lastIndexOf('/')
    if (lindex === 0) {
      break
    }
    path = path.substr(0, lindex)
    permutations.push(path)
  }
  permutations.push('/')
  return permutations
}

function getCookieContext(url: string | URL) {
  if (url instanceof URL && 'query' in url) {
    return url
  }

  if (typeof url === 'string') {
    try {
      return urlParse(decodeURI(url))
    } catch {
      return urlParse(url)
    }
  }

  throw new Error('`url` argument is invalid')
}

const cookieDefaults = {
  // the order in which the RFC has them:
  key: '',
  value: '',
  expires: 'Infinity',
  maxAge: null,
  domain: null,
  path: null,
  secure: false,
  httpOnly: false,
  extensions: null,
  // set by the CookieJar:
  hostOnly: null,
  pathIsDefault: null,
  creation: null,
  lastAccessed: null,
  sameSite: undefined,
}

export type CreateCookieOptions = {
  key?: string | undefined
  value?: string | undefined
  expires?: Date | 'Infinity' | null | undefined
  maxAge?: number | 'Infinity' | '-Infinity' | undefined
  domain?: string | null | undefined
  path?: string | null | undefined
  secure?: boolean | undefined
  httpOnly?: boolean | undefined
  extensions?: string[] | null | undefined
  creation?: Date | 'Infinity' | null
  creationIndex?: number | undefined
  hostOnly?: boolean | null | undefined
  pathIsDefault?: boolean | null | undefined
  lastAccessed?: Date | 'Infinity' | null | undefined
  sameSite?: string | undefined
}

export class Cookie {
  key: string | undefined
  value: string | undefined
  expires: Date | 'Infinity' | null | undefined
  maxAge: number | 'Infinity' | '-Infinity' | undefined
  domain: string | null | undefined
  path: string | null | undefined
  secure: boolean | undefined
  httpOnly: boolean | undefined
  extensions: string[] | null | undefined
  creation: Date | 'Infinity' | null
  creationIndex: number | undefined
  hostOnly: boolean | null | undefined
  pathIsDefault: boolean | null | undefined
  lastAccessed: Date | 'Infinity' | null | undefined
  sameSite: string | undefined

  constructor(options: CreateCookieOptions = {}) {
    // supports inspect if that feature is available in the environment
    const customInspectSymbol = getCustomInspectSymbol()
    if (customInspectSymbol) {
      Object.defineProperty(this, customInspectSymbol, {
        value: this.inspect.bind(this),
        enumerable: false,
        writable: false,
        configurable: false,
      })
    }

    Object.assign(this, cookieDefaults, options)
    this.creation = options.creation ?? cookieDefaults.creation ?? new Date()

    // used to break creation ties in cookieCompare():
    Object.defineProperty(this, 'creationIndex', {
      configurable: false,
      enumerable: false, // important for assert.deepEqual checks
      writable: true,
      value: ++Cookie.cookiesCreated,
    })
  }

  inspect() {
    const now = Date.now()
    const hostOnly = this.hostOnly != null ? this.hostOnly.toString() : '?'
    const createAge =
      this.creation && this.creation !== 'Infinity'
        ? `${now - this.creation.getTime()}ms`
        : '?'
    const accessAge =
      this.lastAccessed && this.lastAccessed !== 'Infinity'
        ? `${now - this.lastAccessed.getTime()}ms`
        : '?'
    return `Cookie="${this.toString()}; hostOnly=${hostOnly}; aAge=${accessAge}; cAge=${createAge}"`
  }

  toJSON(): SerializedCookie {
    const obj: SerializedCookie = {}

    for (const prop of Cookie.serializableProperties) {
<<<<<<< HEAD
      if (
        inOperator(prop, this) &&
        inOperator(prop, cookieDefaults) &&
        this[prop] === cookieDefaults[prop]
      ) {
=======
      if (this[prop] === cookieDefaults[prop]) {
>>>>>>> 402563b4
        continue // leave as prototype default
      }

      if (
        prop === 'expires' ||
        prop === 'creation' ||
        prop === 'lastAccessed'
      ) {
        if (inOperator(prop, this)) {
          if (this[prop] == null) {
            obj[prop] = null
          } else {
            const value = this[prop]
            if (value === 'Infinity') {
              obj[prop] = value
            } else if (value instanceof Date) {
              obj[prop] = value.toISOString()
            } else {
              obj[prop] = value
            }
          }
        }
      } else if (prop === 'maxAge' && inOperator(prop, this)) {
        const maxAge = this[prop]
        if (maxAge != null) {
          // again, intentionally not ===
          obj[prop] =
            maxAge == Infinity || maxAge == -Infinity
              ? maxAge.toString()
              : maxAge
        }
      } else {
<<<<<<< HEAD
        if (
          inOperator(prop, this) &&
          inOperator(prop, cookieDefaults) &&
          this[prop] !== cookieDefaults[prop]
        ) {
=======
        if (this[prop] !== cookieDefaults[prop]) {
>>>>>>> 402563b4
          obj[prop] = this[prop]
        }
      }
    }

    return obj
  }

  clone() {
    return fromJSON(this.toJSON())
  }

  validate() {
    if (this.value == null || !COOKIE_OCTETS.test(this.value)) {
      return false
    }
    if (
      this.expires != 'Infinity' &&
      !(this.expires instanceof Date) &&
      !parseDate(this.expires)
    ) {
      return false
    }
    // @ts-ignore
    if (this.maxAge != null && this.maxAge <= 0) {
      return false // "Max-Age=" non-zero-digit *DIGIT
    }
    if (this.path != null && !PATH_VALUE.test(this.path)) {
      return false
    }

    const cdomain = this.cdomain()
    if (cdomain) {
      if (cdomain.match(/\.$/)) {
        return false // S4.1.2.3 suggests that this is bad. domainMatch() tests confirm this
      }
      const suffix = pubsuffix.getPublicSuffix(cdomain)
      if (suffix == null) {
        // it's a public suffix
        return false
      }
    }
    return true
  }

  setExpires(exp: string | Date) {
    if (exp instanceof Date) {
      this.expires = exp
    } else {
      this.expires = parseDate(exp) || 'Infinity'
    }
  }

  setMaxAge(age: number) {
    if (age === Infinity) {
      this.maxAge = 'Infinity'
    } else if (age === -Infinity) {
      this.maxAge = '-Infinity'
    } else {
      this.maxAge = age
    }
  }

  cookieString() {
    const val = this.value ?? ''
    if (this.key) {
      return `${this.key}=${val}`
    }
    return val
  }

  // gives Set-Cookie header format
  toString() {
    let str = this.cookieString()

    if (this.expires != 'Infinity') {
      if (this.expires instanceof Date) {
        str += `; Expires=${formatDate(this.expires)}`
      }
    }

    if (this.maxAge != null && this.maxAge != Infinity) {
      str += `; Max-Age=${this.maxAge}`
    }

    if (this.domain && !this.hostOnly) {
      str += `; Domain=${this.domain}`
    }
    if (this.path) {
      str += `; Path=${this.path}`
    }

    if (this.secure) {
      str += '; Secure'
    }
    if (this.httpOnly) {
      str += '; HttpOnly'
    }
    if (this.sameSite && this.sameSite !== 'none') {
      if (
        this.sameSite.toLowerCase() ===
        Cookie.sameSiteCanonical.lax.toLowerCase()
      ) {
        str += `; SameSite=${Cookie.sameSiteCanonical.lax}`
      } else if (
        this.sameSite.toLowerCase() ===
        Cookie.sameSiteCanonical.strict.toLowerCase()
      ) {
        str += `; SameSite=${Cookie.sameSiteCanonical.strict}`
      } else {
        str += `; SameSite=${this.sameSite}`
      }
    }
    if (this.extensions) {
      this.extensions.forEach((ext) => {
        str += `; ${ext}`
      })
    }

    return str
  }

  // TTL() partially replaces the "expiry-time" parts of S5.3 step 3 (setCookie()
  // elsewhere)
  // S5.3 says to give the "latest representable date" for which we use Infinity
  // For "expired" we use 0
  TTL(now: number = Date.now()): number {
    /* RFC6265 S4.1.2.2 If a cookie has both the Max-Age and the Expires
     * attribute, the Max-Age attribute has precedence and controls the
     * expiration date of the cookie.
     * (Concurs with S5.3 step 3)
     */
    if (this.maxAge != null && typeof this.maxAge === 'number') {
      return this.maxAge <= 0 ? 0 : this.maxAge * 1000
    }

    const expires = this.expires
    if (expires === 'Infinity') {
      return Infinity
    }

<<<<<<< HEAD
=======
    if (typeof expires === 'string') {
      expires = parseDate(expires)
    }

>>>>>>> 402563b4
    return (expires?.getTime() ?? now) - (now || Date.now())
  }

  // expiryTime() replaces the "expiry-time" parts of S5.3 step 3 (setCookie()
  // elsewhere)
  expiryTime(now?: Date): number | undefined {
    if (this.maxAge != null) {
      const relativeTo = now || this.creation || new Date()
      const maxAge = typeof this.maxAge === 'number' ? this.maxAge : -Infinity
      const age = maxAge <= 0 ? -Infinity : maxAge * 1000
      if (relativeTo === 'Infinity') {
        return Infinity
      }
      return relativeTo.getTime() + age
    }

    if (this.expires == 'Infinity') {
      return Infinity
    }

    return this.expires ? this.expires.getTime() : undefined
  }

  // This replaces the "persistent-flag" parts of S5.3 step 3
  isPersistent(): boolean {
    return this.maxAge != null || this.expires != 'Infinity'
  }

  // Mostly S5.1.2 and S5.2.3:
  canonicalizedDomain() {
    if (this.domain == null) {
      return null
    }
    return canonicalDomain(this.domain)
  }

  cdomain() {
    return this.canonicalizedDomain()
  }

  static parse(
    cookieString: string,
    options?: ParseCookieOptions,
  ): Cookie | undefined | null {
    return parse(cookieString, options)
  }

  static fromJSON(jsonString: string | null | undefined): Cookie | null {
    return fromJSON(jsonString)
  }

  static cookiesCreated = 0

  static sameSiteLevel = {
    strict: 3,
    lax: 2,
    none: 1,
  } as const

  static sameSiteCanonical = {
    strict: 'Strict',
    lax: 'Lax',
  } as const

  static serializableProperties = [
    'key',
    'value',
    'expires',
    'maxAge',
    'domain',
    'path',
    'secure',
    'httpOnly',
    'extensions',
    'hostOnly',
    'pathIsDefault',
    'creation',
    'lastAccessed',
    'sameSite',
  ] as const
}

function getNormalizedPrefixSecurity(prefixSecurity: string) {
  if (prefixSecurity != null) {
    const normalizedPrefixSecurity = prefixSecurity.toLowerCase()
    /* The three supported options */
    switch (normalizedPrefixSecurity) {
      case PrefixSecurityEnum.STRICT:
      case PrefixSecurityEnum.SILENT:
      case PrefixSecurityEnum.DISABLED:
        return normalizedPrefixSecurity
    }
  }
  /* Default is SILENT */
  return PrefixSecurityEnum.SILENT
}

const defaultSetCookieOptions: SetCookieOptions = {
  loose: false,
  sameSiteContext: undefined,
  ignoreError: false,
  http: true,
}

const defaultGetCookieOptions: GetCookiesOptions = {
  http: true,
  expire: true,
  allPaths: false,
  sameSiteContext: undefined,
  sort: undefined,
}

export function createPromiseCallback<T>(args: IArguments): PromiseCallback<T> {
  let callback: (error: Error | null | undefined, result: T | undefined) => void
  let resolve: (result: T | undefined) => void
  let reject: (error: Error | null) => void

  const promise = new Promise<T | undefined>((_resolve, _reject) => {
    resolve = _resolve
    reject = _reject
  })

  const cb = args[args.length - 1] as unknown
  if (typeof cb === 'function') {
    callback = (err, result) => {
      try {
        cb(err, result)
      } catch (e) {
        reject(e instanceof Error ? e : new Error())
      }
    }
  } else {
    callback = (err, result) => {
      try {
        err ? reject(err) : resolve(result)
      } catch (e) {
        reject(e instanceof Error ? e : new Error())
      }
    }
  }

  return {
    promise,
    callback,
    resolve: (value: T | undefined) => {
      callback(null, value)
      return promise
    },
    reject: (error: Error | null | undefined) => {
      callback(error, undefined)
      return promise
    },
  }
}

export type CreateCookieJarOptions = {
  rejectPublicSuffixes?: boolean | undefined
  looseMode?: boolean | undefined
  prefixSecurity?: 'strict' | 'silent' | 'unsafe-disabled' | undefined
  allowSpecialUseDomain?: boolean | undefined
}

export class CookieJar {
  readonly store: Store
  private readonly rejectPublicSuffixes: boolean
  private readonly enableLooseMode: boolean
  private readonly allowSpecialUseDomain: boolean
  readonly prefixSecurity: string

  constructor(
    store?: Store | null | undefined,
    options?: CreateCookieJarOptions | boolean,
  ) {
    if (typeof options === 'boolean') {
      options = { rejectPublicSuffixes: options }
    }
    this.rejectPublicSuffixes = options?.rejectPublicSuffixes ?? true
    this.enableLooseMode = options?.looseMode ?? false
    this.allowSpecialUseDomain = options?.allowSpecialUseDomain ?? true
    this.prefixSecurity = getNormalizedPrefixSecurity(
      options?.prefixSecurity ?? 'silent',
    )
    this.store = store ?? new MemoryCookieStore()
  }

  private callSync<T>(fn: (callback: Callback<T>) => void): T | undefined {
    if (!this.store.synchronous) {
      throw new Error(
        'CookieJar store is not synchronous; use async API instead.',
      )
    }
    let syncErr: Error | undefined
    let syncResult: T | undefined = undefined
    fn.call(this, (error, result) => {
      syncErr = error
      syncResult = result
    })
    if (syncErr) {
      throw syncErr
    }

    return syncResult
  }

  setCookie(
    cookie: string | Cookie,
    url: string,
    callback: Callback<Cookie>,
  ): void
  setCookie(
    cookie: string | Cookie,
    url: string,
    options: SetCookieOptions,
    callback: Callback<Cookie>,
  ): void
  setCookie(cookie: string | Cookie, url: string): Promise<Cookie>
  setCookie(
    cookie: string | Cookie,
    url: string,
    options: SetCookieOptions,
  ): Promise<Cookie>
  setCookie(
    cookie: string | Cookie,
    url: string,
    options: SetCookieOptions | Callback<Cookie>,
    callback?: Callback<Cookie>,
  ): unknown
  setCookie(
    cookie: string | Cookie,
    url: string,
    options?: SetCookieOptions | Callback<Cookie>,
    callback?: Callback<Cookie>,
  ): unknown {
    const promiseCallback = createPromiseCallback<Cookie>(arguments)
    const cb = promiseCallback.callback

    validators.validate(validators.isNonEmptyString(url), callback, options)
    let err

    if (validators.isFunction(url)) {
      return promiseCallback.reject(new Error('No URL was specified'))
    }

    const context = getCookieContext(url)
    if (typeof options === 'function') {
      options = defaultSetCookieOptions
    }

    validators.validate(validators.isFunction(cb), cb)

    if (
      !validators.isNonEmptyString(cookie) &&
      !validators.isObject(cookie) &&
      cookie instanceof String &&
      cookie.length == 0
    ) {
      return promiseCallback.reject(null)
    }

    const host = canonicalDomain(context.hostname)
    const loose = options?.loose || this.enableLooseMode

    let sameSiteContext = null
    if (options?.sameSiteContext) {
      sameSiteContext = checkSameSiteContext(options.sameSiteContext)
      if (!sameSiteContext) {
        return promiseCallback.reject(new Error(SAME_SITE_CONTEXT_VAL_ERR))
      }
    }

    // S5.3 step 1
    if (typeof cookie === 'string' || cookie instanceof String) {
      const parsedCookie = Cookie.parse(cookie.toString(), { loose: loose })
      if (!parsedCookie) {
        err = new Error('Cookie failed to parse')
        return promiseCallback.reject(options?.ignoreError ? null : err)
      }
      cookie = parsedCookie
    } else if (!(cookie instanceof Cookie)) {
      // If you're seeing this error, and are passing in a Cookie object,
      // it *might* be a Cookie object from another loaded version of tough-cookie.
      err = new Error(
        'First argument to setCookie must be a Cookie object or string',
      )
      return promiseCallback.reject(options?.ignoreError ? null : err)
    }

    // S5.3 step 2
    const now = options?.now || new Date() // will assign later to save effort in the face of errors

    // S5.3 step 3: NOOP; persistent-flag and expiry-time is handled by getCookie()

    // S5.3 step 4: NOOP; domain is null by default

    // S5.3 step 5: public suffixes
    if (this.rejectPublicSuffixes && cookie.domain) {
      try {
        const cdomain = cookie.cdomain()
        const suffix =
          typeof cdomain === 'string'
            ? pubsuffix.getPublicSuffix(cdomain, {
                allowSpecialUseDomain: this.allowSpecialUseDomain,
                ignoreError: options?.ignoreError,
              })
            : null
        if (suffix == null && !IP_V6_REGEX_OBJECT.test(cookie.domain)) {
          // e.g. "com"
          err = new Error('Cookie has domain set to a public suffix')
          return promiseCallback.reject(options?.ignoreError ? null : err)
        }
      } catch (err) {
        if (options?.ignoreError) {
          return promiseCallback.reject(null)
        } else {
          if (err instanceof Error) {
            return promiseCallback.reject(err)
          } else {
            return promiseCallback.reject(null)
          }
        }
      }
    }

    // S5.3 step 6:
    if (cookie.domain) {
      if (
        !domainMatch(host ?? undefined, cookie.cdomain() ?? undefined, false)
      ) {
        err = new Error(
          `Cookie not in this host's domain. Cookie:${
            cookie.cdomain() ?? 'null'
          } Request:${host ?? 'null'}`,
        )
        return promiseCallback.reject(options?.ignoreError ? null : err)
      }

      if (cookie.hostOnly == null) {
        // don't reset if already set
        cookie.hostOnly = false
      }
    } else {
      cookie.hostOnly = true
      cookie.domain = host
    }

    //S5.2.4 If the attribute-value is empty or if the first character of the
    //attribute-value is not %x2F ("/"):
    //Let cookie-path be the default-path.
    if (!cookie.path || cookie.path[0] !== '/') {
      cookie.path = defaultPath(context.pathname ?? undefined)
      cookie.pathIsDefault = true
    }

    // S5.3 step 8: NOOP; secure attribute
    // S5.3 step 9: NOOP; httpOnly attribute

    // S5.3 step 10
    if (options?.http === false && cookie.httpOnly) {
      err = new Error("Cookie is HttpOnly and this isn't an HTTP API")
      return promiseCallback.reject(options?.ignoreError ? null : err)
    }

    // 6252bis-02 S5.4 Step 13 & 14:
    if (
      cookie.sameSite !== 'none' &&
      cookie.sameSite !== undefined &&
      sameSiteContext
    ) {
      // "If the cookie's "same-site-flag" is not "None", and the cookie
      //  is being set from a context whose "site for cookies" is not an
      //  exact match for request-uri's host's registered domain, then
      //  abort these steps and ignore the newly created cookie entirely."
      if (sameSiteContext === 'none') {
        err = new Error('Cookie is SameSite but this is a cross-origin request')
        return promiseCallback.reject(options?.ignoreError ? null : err)
      }
    }

    /* 6265bis-02 S5.4 Steps 15 & 16 */
    const ignoreErrorForPrefixSecurity =
      this.prefixSecurity === PrefixSecurityEnum.SILENT
    const prefixSecurityDisabled =
      this.prefixSecurity === PrefixSecurityEnum.DISABLED
    /* If prefix checking is not disabled ...*/
    if (!prefixSecurityDisabled) {
      let errorFound = false
      let errorMsg
      /* Check secure prefix condition */
      if (!isSecurePrefixConditionMet(cookie)) {
        errorFound = true
        errorMsg = 'Cookie has __Secure prefix but Secure attribute is not set'
      } else if (!isHostPrefixConditionMet(cookie)) {
        /* Check host prefix condition */
        errorFound = true
        errorMsg =
          "Cookie has __Host prefix but either Secure or HostOnly attribute is not set or Path is not '/'"
      }
      if (errorFound) {
        return promiseCallback.reject(
          options?.ignoreError || ignoreErrorForPrefixSecurity
            ? null
            : new Error(errorMsg),
        )
      }
    }

    const store = this.store

    if (!store.updateCookie) {
      store.updateCookie = function (
        _oldCookie: Cookie,
        newCookie: Cookie,
        cb?: Callback<void>,
      ): Promise<void> {
        return this.putCookie(newCookie).then(
          () => {
            if (cb) {
              cb(undefined, undefined)
            }
          },
          (error: Error) => {
            if (cb) {
              cb(error, undefined)
            }
          },
        )
      }
    }

    function withCookie(
      err: Error | undefined,
      oldCookie: Cookie | undefined | null,
    ): void {
      if (err) {
        cb(err)
        return
      }

      const next = function (err: Error | undefined): void {
        if (err || typeof cookie === 'string') {
          cb(err)
        } else {
          cb(null, cookie)
        }
      }

      if (oldCookie) {
        // S5.3 step 11 - "If the cookie store contains a cookie with the same name,
        // domain, and path as the newly created cookie:"
        if (
          options &&
          'http' in options &&
          options.http === false &&
          oldCookie.httpOnly
        ) {
          // step 11.2
          err = new Error("old Cookie is HttpOnly and this isn't an HTTP API")
          cb(options.ignoreError ? null : err)
          return
        }
        if (cookie instanceof Cookie) {
          cookie.creation = oldCookie.creation
          // step 11.3
          cookie.creationIndex = oldCookie.creationIndex
          // preserve tie-breaker
          cookie.lastAccessed = now
          // Step 11.4 (delete cookie) is implied by just setting the new one:
          store.updateCookie(oldCookie, cookie, next) // step 12
        }
      } else {
        if (cookie instanceof Cookie) {
          cookie.creation = cookie.lastAccessed = now
          store.putCookie(cookie, next) // step 12
        }
      }
    }

    store.findCookie(cookie.domain, cookie.path, cookie.key, withCookie)
    return promiseCallback.promise
  }
  setCookieSync(
    cookie: string | Cookie,
    url: string,
    options?: SetCookieOptions,
  ): Cookie | undefined {
    const setCookieFn = this.setCookie.bind(
      this,
      cookie,
      url,
      options as SetCookieOptions,
    )
    return this.callSync<Cookie>(setCookieFn)
  }

  // RFC6365 S5.4
  getCookies(url: string, callback: Callback<Cookie[]>): void
  getCookies(
    url: string,
    options: GetCookiesOptions | undefined,
    callback: Callback<Cookie[]>,
  ): void
  getCookies(url: string): Promise<Cookie[]>
  getCookies(
    url: string,
    options: GetCookiesOptions | undefined,
  ): Promise<Cookie[]>
  getCookies(
    url: string,
    options: GetCookiesOptions | undefined | Callback<Cookie[]>,
    callback?: Callback<Cookie[]>,
  ): unknown
  getCookies(
    url: string,
    options?: GetCookiesOptions | Callback<Cookie[]>,
    // eslint-disable-next-line @typescript-eslint/no-unused-vars
    _callback?: Callback<Cookie[]>,
  ): unknown {
    const promiseCallback = createPromiseCallback<Cookie[]>(arguments)
    const cb = promiseCallback.callback

    validators.validate(validators.isNonEmptyString(url), cb, url)
    const context = getCookieContext(url)
    if (typeof options === 'function' || options === undefined) {
      options = defaultGetCookieOptions
    }
    validators.validate(validators.isObject(options), cb, options)
    validators.validate(validators.isFunction(cb), cb)

    const host = canonicalDomain(context.hostname)
    const path = context.pathname || '/'

    const secure =
      context.protocol &&
      (context.protocol == 'https:' || context.protocol == 'wss:')

    let sameSiteLevel = 0
    if (options?.sameSiteContext) {
      const sameSiteContext = checkSameSiteContext(options.sameSiteContext)
      if (sameSiteContext == null) {
        return promiseCallback.reject(new Error(SAME_SITE_CONTEXT_VAL_ERR))
      }
      sameSiteLevel = Cookie.sameSiteLevel[sameSiteContext]
      if (!sameSiteLevel) {
        return promiseCallback.reject(new Error(SAME_SITE_CONTEXT_VAL_ERR))
      }
    }

    const http = options?.http ?? true

    const now = Date.now()
    const expireCheck = options?.expire ?? true
    const allPaths = options?.allPaths ?? false
    const store = this.store

    function matchingCookie(c: Cookie) {
      // "Either:
      //   The cookie's host-only-flag is true and the canonicalized
      //   request-host is identical to the cookie's domain.
      // Or:
      //   The cookie's host-only-flag is false and the canonicalized
      //   request-host domain-matches the cookie's domain."
      if (c.hostOnly) {
        if (c.domain != host) {
          return false
        }
      } else {
        if (!domainMatch(host ?? undefined, c.domain ?? undefined, false)) {
          return false
        }
      }

      // "The request-uri's path path-matches the cookie's path."
      if (!allPaths && typeof c.path === 'string' && !pathMatch(path, c.path)) {
        return false
      }

      // "If the cookie's secure-only-flag is true, then the request-uri's
      // scheme must denote a "secure" protocol"
      if (c.secure && !secure) {
        return false
      }

      // "If the cookie's http-only-flag is true, then exclude the cookie if the
      // cookie-string is being generated for a "non-HTTP" API"
      if (c.httpOnly && !http) {
        return false
      }

      // RFC6265bis-02 S5.3.7
      if (sameSiteLevel) {
        let cookieLevel: number
        if (c.sameSite === 'lax') {
          cookieLevel = Cookie.sameSiteLevel.lax
        } else if (c.sameSite === 'strict') {
          cookieLevel = Cookie.sameSiteLevel.strict
        } else {
          cookieLevel = Cookie.sameSiteLevel.none
        }
        if (cookieLevel > sameSiteLevel) {
          // only allow cookies at or below the request level
          return false
        }
      }

      // deferred from S5.3
      // non-RFC: allow retention of expired cookies by choice
      const expiryTime = c.expiryTime()
      if (expireCheck && expiryTime && expiryTime <= now) {
        // eslint-disable-next-line @typescript-eslint/no-empty-function
        store.removeCookie(c.domain, c.path, c.key, () => {}) // result ignored
        return false
      }

      return true
    }

    store.findCookies(
      host,
      allPaths ? null : path,
      this.allowSpecialUseDomain,
      (err, cookies): void => {
        if (err) {
          cb(err)
          return
        }

        if (cookies == null) {
          cb(undefined, [])
          return
        }

        cookies = cookies.filter(matchingCookie)

        // sorting of S5.4 part 2
        if (options && 'sort' in options && options.sort !== false) {
          cookies = cookies.sort(cookieCompare)
        }

        // S5.4 part 3
        const now = new Date()
        for (const cookie of cookies) {
          cookie.lastAccessed = now
        }
        // TODO persist lastAccessed

        cb(null, cookies)
      },
    )

    return promiseCallback.promise
  }
  getCookiesSync(url: string, options?: GetCookiesOptions): Cookie[] {
    return (
      this.callSync<Cookie[]>(this.getCookies.bind(this, url, options)) ?? []
    )
  }

  getCookieString(
    url: string,
    options: GetCookiesOptions,
    callback: Callback<string>,
  ): void
  getCookieString(url: string, callback: Callback<string>): void
  getCookieString(url: string): Promise<string>
  getCookieString(url: string, options: GetCookiesOptions): Promise<string>
  getCookieString(
    url: string,
    options: GetCookiesOptions | Callback<string>,
    callback?: Callback<string>,
  ): unknown
  getCookieString(
    url: string,
    options?: GetCookiesOptions | Callback<string>,
    // eslint-disable-next-line @typescript-eslint/no-unused-vars
    _callback?: Callback<string>,
  ): unknown {
    const promiseCallback = createPromiseCallback<string>(arguments)

    if (typeof options === 'function') {
      options = undefined
    }

    const next: Callback<Cookie[]> = function (
      err: Error | undefined,
      cookies: Cookie[] | undefined,
    ) {
      if (err || cookies === undefined) {
        promiseCallback.callback(err)
      } else {
        promiseCallback.callback(
          undefined,
          cookies
            .sort(cookieCompare)
            .map((c) => c.cookieString())
            .join('; '),
        )
      }
    }

    this.getCookies(url, options, next)
    return promiseCallback.promise
  }
  getCookieStringSync(url: string, options?: GetCookiesOptions): string {
    return (
      this.callSync<string>(
        this.getCookieString.bind(this, url, options as GetCookiesOptions),
      ) ?? ''
    )
  }

  getSetCookieStrings(url: string, callback: Callback<string[]>): void
  getSetCookieStrings(
    url: string,
    options: GetCookiesOptions,
    callback: Callback<string[]>,
  ): void
  getSetCookieStrings(url: string): Promise<string[]>
  getSetCookieStrings(
    url: string,
    options: GetCookiesOptions,
  ): Promise<string[]>
  getSetCookieStrings(
    url: string,
    options: GetCookiesOptions,
    callback?: Callback<string[]>,
  ): unknown
  getSetCookieStrings(
    url: string,
    options?: GetCookiesOptions | Callback<string[]>,
    // eslint-disable-next-line @typescript-eslint/no-unused-vars
    _callback?: Callback<string[]>,
  ): unknown {
    const promiseCallback = createPromiseCallback<string[]>(arguments)

    if (typeof options === 'function') {
      options = undefined
    }

    const next: Callback<Cookie[]> = function (
      err: Error | undefined,
      cookies: Cookie[] | undefined,
    ) {
      if (err || cookies === undefined) {
        promiseCallback.callback(err)
      } else {
        promiseCallback.callback(
          null,
          cookies.map((c) => {
            return c.toString()
          }),
        )
      }
    }

    this.getCookies(url, options, next)
    return promiseCallback.promise
  }
  getSetCookieStringsSync(
    url: string,
    options: GetCookiesOptions = {},
  ): string[] {
    return (
      this.callSync<string[]>(
        this.getSetCookieStrings.bind(this, url, options),
      ) ?? []
    )
  }

  serialize(callback: Callback<SerializedCookieJar>): void
  serialize(): Promise<SerializedCookieJar>
  serialize(callback?: Callback<SerializedCookieJar>): unknown
  // eslint-disable-next-line @typescript-eslint/no-unused-vars
  serialize(_callback?: Callback<SerializedCookieJar>): unknown {
    const promiseCallback =
      createPromiseCallback<SerializedCookieJar>(arguments)
    const cb = promiseCallback.callback

    validators.validate(validators.isFunction(cb), cb)
    let type: string | null = this.store.constructor.name
    if (validators.isObject(type)) {
      type = null
    }

    // update README.md "Serialization Format" if you change this, please!
    const serialized: SerializedCookieJar = {
      // The version of tough-cookie that serialized this jar. Generally a good
      // practice since future versions can make data import decisions based on
      // known past behavior. When/if this matters, use `semver`.
      version: `tough-cookie@${version}`,

      // add the store type, to make humans happy:
      storeType: type,

      // CookieJar configuration:
      rejectPublicSuffixes: this.rejectPublicSuffixes,
      enableLooseMode: this.enableLooseMode,
      allowSpecialUseDomain: this.allowSpecialUseDomain,
      prefixSecurity: getNormalizedPrefixSecurity(this.prefixSecurity),

      // this gets filled from getAllCookies:
      cookies: [],
    }

    if (
      !(
        this.store.getAllCookies &&
        typeof this.store.getAllCookies === 'function'
      )
    ) {
      return promiseCallback.reject(
        new Error(
          'store does not support getAllCookies and cannot be serialized',
        ),
      )
    }

    this.store.getAllCookies((err, cookies) => {
      if (err) {
        promiseCallback.callback(err)
        return
      }

      if (cookies == null) {
        promiseCallback.callback(undefined, serialized)
        return
      }

      serialized.cookies = cookies.map((cookie) => {
        // convert to serialized 'raw' cookies
        const serializedCookie = cookie.toJSON()

        // Remove the index so new ones get assigned during deserialization
        delete serializedCookie.creationIndex

        return serializedCookie
      })

      promiseCallback.callback(undefined, serialized)
    })

    return promiseCallback.promise
  }
  serializeSync(): SerializedCookieJar | undefined {
    return this.callSync<SerializedCookieJar>((callback) => {
      this.serialize(callback)
    })
  }

  toJSON() {
    return this.serializeSync()
  }

  // use the class method CookieJar.deserialize instead of calling this directly
  _importCookies(serialized: unknown, callback: Callback<CookieJar>) {
    let cookies: unknown[] | undefined = undefined

    if (
      serialized &&
      typeof serialized === 'object' &&
      inOperator('cookies', serialized) &&
      Array.isArray(serialized.cookies)
    ) {
      cookies = serialized.cookies
    }

    if (!cookies) {
      return callback(
        new Error('serialized jar has no cookies array'),
        undefined,
      )
    }

    cookies = cookies.slice() // do not modify the original

    const putNext = (err?: Error): void => {
      if (err) {
        return callback(err, undefined)
      }

      if (Array.isArray(cookies)) {
        if (!cookies.length) {
          return callback(err, this)
        }

        let cookie
        try {
          cookie = fromJSON(cookies.shift())
        } catch (e) {
          return callback(e instanceof Error ? e : new Error(), undefined)
        }

        if (cookie === null) {
          return putNext(undefined) // skip this cookie
        }

        this.store.putCookie(cookie, putNext)
      }
    }

    putNext()
  }

  _importCookiesSync(serialized: unknown): void {
    this.callSync(this._importCookies.bind(this, serialized))
  }

  clone(callback: Callback<CookieJar>): void
  clone(newStore: Store, callback: Callback<CookieJar>): void
  clone(): Promise<CookieJar>
  clone(newStore: Store): Promise<CookieJar>
  clone(
    newStore?: Store | Callback<CookieJar>,
    // eslint-disable-next-line @typescript-eslint/no-unused-vars
    _callback?: Callback<CookieJar>,
  ): unknown {
    if (typeof newStore === 'function') {
      newStore = undefined
    }

    const promiseCallback = createPromiseCallback<CookieJar>(arguments)
    const cb = promiseCallback.callback

    this.serialize((err, serialized) => {
      if (err) {
        return promiseCallback.reject(err)
      }
      return CookieJar.deserialize(serialized ?? '', newStore, cb)
    })

    return promiseCallback.promise
  }

  _cloneSync(newStore?: Store): CookieJar | undefined {
    const cloneFn =
      newStore && typeof newStore !== 'function'
        ? this.clone.bind(this, newStore)
        : this.clone.bind(this)
    return this.callSync((callback) => cloneFn(callback))
  }

  cloneSync(newStore?: Store): CookieJar | undefined {
    if (!newStore) {
      return this._cloneSync()
    }
    if (!newStore.synchronous) {
      throw new Error(
        'CookieJar clone destination store is not synchronous; use async API instead.',
      )
    }
    return this._cloneSync(newStore)
  }

  removeAllCookies(callback: ErrorCallback): void
  removeAllCookies(): Promise<void>
  removeAllCookies(callback?: ErrorCallback): unknown
  // eslint-disable-next-line @typescript-eslint/no-unused-vars
  removeAllCookies(_callback?: ErrorCallback): unknown {
    const promiseCallback = createPromiseCallback<void>(arguments)
    const cb = promiseCallback.callback

    const store = this.store

    // Check that the store implements its own removeAllCookies(). The default
    // implementation in Store will immediately call the callback with a "not
    // implemented" Error.
    if (
      typeof store.removeAllCookies === 'function' &&
      store.removeAllCookies !== Store.prototype.removeAllCookies
    ) {
      store.removeAllCookies(cb)
      return promiseCallback.promise
    }

    store.getAllCookies((err, cookies): void => {
      if (err) {
        cb(err)
        return
      }

      if (!cookies) {
        cookies = []
      }

      if (cookies.length === 0) {
        cb(null)
        return
      }

      let completedCount = 0
      const removeErrors: Error[] = []

      function removeCookieCb(removeErr: Error | undefined) {
        if (removeErr) {
          removeErrors.push(removeErr)
        }

        completedCount++

        if (completedCount === cookies?.length) {
          cb(removeErrors.length ? removeErrors[0] : null)
          return
        }
      }

      cookies.forEach((cookie) => {
        store.removeCookie(
          cookie.domain,
          cookie.path,
          cookie.key,
          removeCookieCb,
        )
      })
    })

    return promiseCallback.promise
  }
  removeAllCookiesSync(): void {
    return this.callSync<void>((callback) => this.removeAllCookies(callback))
  }

  static deserialize(
    strOrObj: string | object,
    callback: Callback<CookieJar>,
  ): void
  static deserialize(
    strOrObj: string | object,
    store: Store,
    callback: Callback<CookieJar>,
  ): void
  static deserialize(strOrObj: string | object): Promise<CookieJar>
  static deserialize(
    strOrObj: string | object,
    store: Store,
  ): Promise<CookieJar>
  static deserialize(
    strOrObj: string | object,
    store?: Store | Callback<CookieJar>,
    callback?: Callback<CookieJar>,
  ): unknown
  static deserialize(
    strOrObj: string | object,
    store?: Store | Callback<CookieJar>,
    // eslint-disable-next-line @typescript-eslint/no-unused-vars
    _callback?: Callback<CookieJar>,
  ): unknown {
    if (typeof store === 'function') {
      store = undefined
    }

    const promiseCallback = createPromiseCallback<CookieJar>(arguments)

    let serialized: unknown
    if (typeof strOrObj === 'string') {
      try {
        serialized = JSON.parse(strOrObj)
      } catch (e) {
        return promiseCallback.reject(e instanceof Error ? e : new Error())
      }
    } else {
      serialized = strOrObj
    }

    const readSerializedProperty = (property: string): unknown | undefined => {
      return serialized &&
        typeof serialized === 'object' &&
        inOperator(property, serialized)
        ? serialized[property]
        : undefined
    }

    const readSerializedBoolean = (property: string): boolean | undefined => {
      const value = readSerializedProperty(property)
      return typeof value === 'boolean' ? value : undefined
    }

    const readSerializedString = (property: string): string | undefined => {
      const value = readSerializedProperty(property)
      return typeof value === 'string' ? value : undefined
    }

    const jar = new CookieJar(store, {
      rejectPublicSuffixes: readSerializedBoolean('rejectPublicSuffixes'),
      looseMode: readSerializedBoolean('enableLooseMode'),
      allowSpecialUseDomain: readSerializedBoolean('allowSpecialUseDomain'),
      prefixSecurity: getNormalizedPrefixSecurity(
        readSerializedString('prefixSecurity') ?? 'silent',
      ),
    })

    jar._importCookies(serialized, (err) => {
      if (err) {
        promiseCallback.callback(err)
        return
      }
      promiseCallback.callback(undefined, jar)
    })

    return promiseCallback.promise
  }

  static deserializeSync(
    strOrObj: string | SerializedCookieJar,
    store?: Store,
  ): CookieJar {
    const serialized: unknown =
      typeof strOrObj === 'string' ? JSON.parse(strOrObj) : strOrObj

    const readSerializedProperty = (property: string): unknown | undefined => {
      return serialized &&
        typeof serialized === 'object' &&
        inOperator(property, serialized)
        ? serialized[property]
        : undefined
    }

    const readSerializedBoolean = (property: string): boolean | undefined => {
      const value = readSerializedProperty(property)
      return typeof value === 'boolean' ? value : undefined
    }

    const readSerializedString = (property: string): string | undefined => {
      const value = readSerializedProperty(property)
      return typeof value === 'string' ? value : undefined
    }

    const jar = new CookieJar(store, {
      rejectPublicSuffixes: readSerializedBoolean('rejectPublicSuffixes'),
      looseMode: readSerializedBoolean('enableLooseMode'),
      allowSpecialUseDomain: readSerializedBoolean('allowSpecialUseDomain'),
      prefixSecurity: getNormalizedPrefixSecurity(
        readSerializedString('prefixSecurity') ?? 'silent',
      ),
    })

    // catch this mistake early:
    if (!jar.store.synchronous) {
      throw new Error(
        'CookieJar store is not synchronous; use async API instead.',
      )
    }

    jar._importCookiesSync(serialized)
    return jar
  }

  static fromJSON(jsonString: SerializedCookieJar, store?: Store): CookieJar {
    return CookieJar.deserializeSync(jsonString, store)
  }
}

const getPublicSuffix = pubsuffix.getPublicSuffix
const ParameterError = validators.ParameterError

export { version as version }
export { Store as Store }
export { MemoryCookieStore as MemoryCookieStore }
export { parseDate as parseDate }
export { formatDate as formatDate }
export { parse as parse }
export { fromJSON as fromJSON }
export { domainMatch as domainMatch }
export { defaultPath as defaultPath }
export { pathMatch as pathMatch }
export { getPublicSuffix as getPublicSuffix }
export { cookieCompare as cookieCompare }
export { permuteDomain as permuteDomain }
export { permutePath as permutePath }
export { canonicalDomain as canonicalDomain }
export { PrefixSecurityEnum as PrefixSecurityEnum }
export { ParameterError as ParameterError }

type SetCookieOptions = {
  loose?: boolean | undefined
  sameSiteContext?: 'strict' | 'lax' | 'none' | undefined
  ignoreError?: boolean | undefined
  http?: boolean | undefined
  now?: Date | undefined
}

type GetCookiesOptions = {
  http?: boolean | undefined
  expire?: boolean | undefined
  allPaths?: boolean | undefined
  sameSiteContext?: 'none' | 'lax' | 'strict' | undefined
  sort?: boolean | undefined
}

type ParseCookieOptions = {
  loose?: boolean | undefined
}

interface PromiseCallback<T> {
  promise: Promise<T | undefined>
  callback: (error: Error | undefined | null, result?: T) => void
  resolve: (value: T | undefined) => Promise<T | undefined>
  reject: (error: Error | undefined | null) => Promise<T | undefined>
}

export interface SerializedCookieJar {
  version: string
  storeType: string | null
  rejectPublicSuffixes: boolean
  [key: string]: unknown
  cookies: SerializedCookie[]
}

export interface SerializedCookie {
  key?: string
  value?: string
  [key: string]: unknown
}

export type Callback<T> = (
  error: Error | undefined,
  result: T | undefined,
) => void
export type ErrorCallback = (error: Error) => void

function inOperator<K extends string, T extends object>(
  k: K,
  o: T,
): o is T & Record<K, unknown> {
  return k in o
}<|MERGE_RESOLUTION|>--- conflicted
+++ resolved
@@ -742,19 +742,12 @@
   }
 
   const c = new Cookie()
-<<<<<<< HEAD
   Cookie.serializableProperties.forEach((prop) => {
     if (obj && typeof obj === 'object' && inOperator(prop, obj)) {
       const val = obj[prop]
       if (val === undefined) {
         return
       }
-=======
-  for (const prop of Cookie.serializableProperties) {
-    if (obj[prop] === undefined || obj[prop] === cookieDefaults[prop]) {
-      continue // leave as prototype default
-    }
->>>>>>> 402563b4
 
       if (inOperator(prop, cookieDefaults) && val === cookieDefaults[prop]) {
         return
@@ -817,11 +810,6 @@
           }
           break
       }
-<<<<<<< HEAD
-=======
-    } else {
-      c[prop] = obj[prop]
->>>>>>> 402563b4
     }
   })
 
@@ -998,58 +986,66 @@
     const obj: SerializedCookie = {}
 
     for (const prop of Cookie.serializableProperties) {
-<<<<<<< HEAD
-      if (
-        inOperator(prop, this) &&
-        inOperator(prop, cookieDefaults) &&
-        this[prop] === cookieDefaults[prop]
-      ) {
-=======
-      if (this[prop] === cookieDefaults[prop]) {
->>>>>>> 402563b4
+      const val = this[prop]
+
+      if (val === cookieDefaults[prop]) {
         continue // leave as prototype default
       }
 
-      if (
-        prop === 'expires' ||
-        prop === 'creation' ||
-        prop === 'lastAccessed'
-      ) {
-        if (inOperator(prop, this)) {
-          if (this[prop] == null) {
+      switch (prop) {
+        case 'key':
+        case 'value':
+        case 'sameSite':
+          if (typeof val === 'string') {
+            obj[prop] = val
+          }
+          break
+        case 'expires':
+        case 'creation':
+        case 'lastAccessed':
+          if (
+            typeof val === 'number' ||
+            typeof val === 'string' ||
+            val instanceof Date
+          ) {
+            obj[prop] =
+              val == 'Infinity' ? 'Infinity' : new Date(val).toISOString()
+          } else if (val === null) {
             obj[prop] = null
-          } else {
-            const value = this[prop]
-            if (value === 'Infinity') {
-              obj[prop] = value
-            } else if (value instanceof Date) {
-              obj[prop] = value.toISOString()
-            } else {
-              obj[prop] = value
-            }
           }
-        }
-      } else if (prop === 'maxAge' && inOperator(prop, this)) {
-        const maxAge = this[prop]
-        if (maxAge != null) {
-          // again, intentionally not ===
-          obj[prop] =
-            maxAge == Infinity || maxAge == -Infinity
-              ? maxAge.toString()
-              : maxAge
-        }
-      } else {
-<<<<<<< HEAD
-        if (
-          inOperator(prop, this) &&
-          inOperator(prop, cookieDefaults) &&
-          this[prop] !== cookieDefaults[prop]
-        ) {
-=======
-        if (this[prop] !== cookieDefaults[prop]) {
->>>>>>> 402563b4
-          obj[prop] = this[prop]
-        }
+          break
+        case 'maxAge':
+          if (
+            typeof val === 'number' ||
+            val === 'Infinity' ||
+            val === '-Infinity'
+          ) {
+            obj[prop] = val
+          }
+          break
+        case 'domain':
+        case 'path':
+          if (typeof val === 'string' || val === null) {
+            obj[prop] = val
+          }
+          break
+        case 'secure':
+        case 'httpOnly':
+          if (typeof val === 'boolean') {
+            obj[prop] = val
+          }
+          break
+        case 'extensions':
+          if (Array.isArray(val)) {
+            obj[prop] = val
+          }
+          break
+        case 'hostOnly':
+        case 'pathIsDefault':
+          if (typeof val === 'boolean' || val === null) {
+            obj[prop] = val
+          }
+          break
       }
     }
 
@@ -1071,7 +1067,6 @@
     ) {
       return false
     }
-    // @ts-ignore
     if (this.maxAge != null && this.maxAge <= 0) {
       return false // "Max-Age=" non-zero-digit *DIGIT
     }
@@ -1189,13 +1184,6 @@
       return Infinity
     }
 
-<<<<<<< HEAD
-=======
-    if (typeof expires === 'string') {
-      expires = parseDate(expires)
-    }
-
->>>>>>> 402563b4
     return (expires?.getTime() ?? now) - (now || Date.now())
   }
 
