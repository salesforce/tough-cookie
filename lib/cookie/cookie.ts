/*!
 * Copyright (c) 2015-2020, Salesforce.com, Inc.
 * All rights reserved.
 *
 * Redistribution and use in source and binary forms, with or without
 * modification, are permitted provided that the following conditions are met:
 *
 * 1. Redistributions of source code must retain the above copyright notice,
 * this list of conditions and the following disclaimer.
 *
 * 2. Redistributions in binary form must reproduce the above copyright notice,
 * this list of conditions and the following disclaimer in the documentation
 * and/or other materials provided with the distribution.
 *
 * 3. Neither the name of Salesforce.com nor the names of its contributors may
 * be used to endorse or promote products derived from this software without
 * specific prior written permission.
 *
 * THIS SOFTWARE IS PROVIDED BY THE COPYRIGHT HOLDERS AND CONTRIBUTORS "AS IS"
 * AND ANY EXPRESS OR IMPLIED WARRANTIES, INCLUDING, BUT NOT LIMITED TO, THE
 * IMPLIED WARRANTIES OF MERCHANTABILITY AND FITNESS FOR A PARTICULAR PURPOSE
 * ARE DISCLAIMED. IN NO EVENT SHALL THE COPYRIGHT HOLDER OR CONTRIBUTORS BE
 * LIABLE FOR ANY DIRECT, INDIRECT, INCIDENTAL, SPECIAL, EXEMPLARY, OR
 * CONSEQUENTIAL DAMAGES (INCLUDING, BUT NOT LIMITED TO, PROCUREMENT OF
 * SUBSTITUTE GOODS OR SERVICES; LOSS OF USE, DATA, OR PROFITS; OR BUSINESS
 * INTERRUPTION) HOWEVER CAUSED AND ON ANY THEORY OF LIABILITY, WHETHER IN
 * CONTRACT, STRICT LIABILITY, OR TORT (INCLUDING NEGLIGENCE OR OTHERWISE)
 * ARISING IN ANY WAY OUT OF THE USE OF THIS SOFTWARE, EVEN IF ADVISED OF THE
 * POSSIBILITY OF SUCH DAMAGE.
 */

// This file was too big before we added max-lines, and it's ongoing work to reduce its size.
/* eslint max-lines: [1, 750] */

import { getPublicSuffix } from '../getPublicSuffix'
import * as validators from '../validators'
import { Nullable, inOperator } from '../utils'

import { formatDate } from './formatDate'
import { parseDate } from './parseDate'
import { canonicalDomain } from './canonicalDomain'
import type { SerializedCookie } from './constants'

// From RFC6265 S4.1.1
// note that it excludes \x3B ";"
const COOKIE_OCTETS = /^[\x21\x23-\x2B\x2D-\x3A\x3C-\x5B\x5D-\x7E]+$/

// RFC6265 S4.1.1 defines path value as 'any CHAR except CTLs or ";"'
// Note ';' is \x3B
const PATH_VALUE = /[\x20-\x3A\x3C-\x7E]+/

// eslint-disable-next-line no-control-regex
const CONTROL_CHARS = /[\x00-\x1F]/

// From Chromium // '\r', '\n' and '\0' should be treated as a terminator in
// the "relaxed" mode, see:
// https://github.com/ChromiumWebApps/chromium/blob/b3d3b4da8bb94c1b2e061600df106d590fda3620/net/cookies/parsed_cookie.cc#L60
const TERMINATORS = ['\n', '\r', '\0']

function trimTerminator(str: string) {
  if (validators.isEmptyString(str)) return str
  for (let t = 0; t < TERMINATORS.length; t++) {
    const terminator = TERMINATORS[t]
    const terminatorIdx = terminator ? str.indexOf(terminator) : -1
    if (terminatorIdx !== -1) {
      str = str.slice(0, terminatorIdx)
    }
  }

  return str
}

function parseCookiePair(cookiePair: string, looseMode: boolean) {
  cookiePair = trimTerminator(cookiePair)
  validators.validate(validators.isString(cookiePair), cookiePair)

  let firstEq = cookiePair.indexOf('=')
  if (looseMode) {
    if (firstEq === 0) {
      // '=' is immediately at start
      cookiePair = cookiePair.substr(1)
      firstEq = cookiePair.indexOf('=') // might still need to split on '='
    }
  } else {
    // non-loose mode
    if (firstEq <= 0) {
      // no '=' or is at start
      return undefined // needs to have non-empty "cookie-name"
    }
  }

  let cookieName, cookieValue
  if (firstEq <= 0) {
    cookieName = ''
    cookieValue = cookiePair.trim()
  } else {
    cookieName = cookiePair.slice(0, firstEq).trim()
    cookieValue = cookiePair.slice(firstEq + 1).trim()
  }

  if (CONTROL_CHARS.test(cookieName) || CONTROL_CHARS.test(cookieValue)) {
    return undefined
  }

  const c = new Cookie()
  c.key = cookieName
  c.value = cookieValue
  return c
}

type ParseCookieOptions = {
  loose?: boolean | undefined
}

/**
 * Parses a string into a Cookie object.
 * @param str the Set-Cookie header or a Cookie string to parse. Note: when parsing a Cookie header it must be split by ';' before each Cookie string can be parsed.
 * @param options configures strict or loose mode for cookie parsing
 * @returns `Cookie` object for valid string inputs, `undefined` for invalid string inputs,
 * or `null` for non-string inputs or empty string
 */
function parse(
  str: string,
  options?: ParseCookieOptions,
  // TBD: Should we change the API to have a single "invalid input" return type? I think `undefined`
  // would be more consistent with the rest of the code, and it would be of minimal impact. Only
  // users who are passing an invalid input and doing an explicit null check would be broken, and
  // that doesn't seem like it would be a significant number of users.
): Cookie | undefined | null {
  if (validators.isEmptyString(str) || !validators.isString(str)) {
    return null
  }

  str = str.trim()

  // We use a regex to parse the "name-value-pair" part of S5.2
  const firstSemi = str.indexOf(';') // S5.2 step 1
  const cookiePair = firstSemi === -1 ? str : str.slice(0, firstSemi)
  const c = parseCookiePair(cookiePair, options?.loose ?? false)
  if (!c) {
    return undefined
  }

  if (firstSemi === -1) {
    return c
  }

  // S5.2.3 "unparsed-attributes consist of the remainder of the set-cookie-string
  // (including the %x3B (";") in question)." plus later on in the same section
  // "discard the first ";" and trim".
  const unparsed = str.slice(firstSemi + 1).trim()

  // "If the unparsed-attributes string is empty, skip the rest of these
  // steps."
  if (unparsed.length === 0) {
    return c
  }

  /*
   * S5.2 says that when looping over the items "[p]rocess the attribute-name
   * and attribute-value according to the requirements in the following
   * subsections" for every item.  Plus, for many of the individual attributes
   * in S5.3 it says to use the "attribute-value of the last attribute in the
   * cookie-attribute-list".  Therefore, in this implementation, we overwrite
   * the previous value.
   */
  const cookie_avs = unparsed.split(';')
  while (cookie_avs.length) {
    const av = (cookie_avs.shift() ?? '').trim()
    if (av.length === 0) {
      // happens if ";;" appears
      continue
    }
    const av_sep = av.indexOf('=')
    let av_key, av_value

    if (av_sep === -1) {
      av_key = av
      av_value = null
    } else {
      av_key = av.slice(0, av_sep)
      av_value = av.slice(av_sep + 1)
    }

    av_key = av_key.trim().toLowerCase()

    if (av_value) {
      av_value = av_value.trim()
    }

    switch (av_key) {
      case 'expires': // S5.2.1
        if (av_value) {
          const exp = parseDate(av_value)
          // "If the attribute-value failed to parse as a cookie date, ignore the
          // cookie-av."
          if (exp) {
            // over and underflow not realistically a concern: V8's getTime() seems to
            // store something larger than a 32-bit time_t (even with 32-bit node)
            c.expires = exp
          }
        }
        break

      case 'max-age': // S5.2.2
        if (av_value) {
          // "If the first character of the attribute-value is not a DIGIT or a "-"
          // character ...[or]... If the remainder of attribute-value contains a
          // non-DIGIT character, ignore the cookie-av."
          if (/^-?[0-9]+$/.test(av_value)) {
            const delta = parseInt(av_value, 10)
            // "If delta-seconds is less than or equal to zero (0), let expiry-time
            // be the earliest representable date and time."
            c.setMaxAge(delta)
          }
        }
        break

      case 'domain': // S5.2.3
        // "If the attribute-value is empty, the behavior is undefined.  However,
        // the user agent SHOULD ignore the cookie-av entirely."
        if (av_value) {
          // S5.2.3 "Let cookie-domain be the attribute-value without the leading %x2E
          // (".") character."
          const domain = av_value.trim().replace(/^\./, '')
          if (domain) {
            // "Convert the cookie-domain to lower case."
            c.domain = domain.toLowerCase()
          }
        }
        break

      case 'path': // S5.2.4
        /*
         * "If the attribute-value is empty or if the first character of the
         * attribute-value is not %x2F ("/"):
         *   Let cookie-path be the default-path.
         * Otherwise:
         *   Let cookie-path be the attribute-value."
         *
         * We'll represent the default-path as null since it depends on the
         * context of the parsing.
         */
        c.path = av_value && av_value[0] === '/' ? av_value : null
        break

      case 'secure': // S5.2.5
        /*
         * "If the attribute-name case-insensitively matches the string "Secure",
         * the user agent MUST append an attribute to the cookie-attribute-list
         * with an attribute-name of Secure and an empty attribute-value."
         */
        c.secure = true
        break

      case 'httponly': // S5.2.6 -- effectively the same as 'secure'
        c.httpOnly = true
        break

      case 'samesite': // RFC6265bis-02 S5.3.7
        switch (av_value ? av_value.toLowerCase() : '') {
          case 'strict':
            c.sameSite = 'strict'
            break
          case 'lax':
            c.sameSite = 'lax'
            break
          case 'none':
            c.sameSite = 'none'
            break
          default:
            c.sameSite = undefined
            break
        }
        break

      default:
        c.extensions = c.extensions || []
        c.extensions.push(av)
        break
    }
  }

  return c
}

function fromJSON(str: unknown) {
  if (!str || validators.isEmptyString(str)) {
    return null
  }

  let obj: unknown
  if (typeof str === 'string') {
    try {
      obj = JSON.parse(str)
    } catch (e) {
      return null
    }
  } else {
    // assume it's an Object
    obj = str
  }

  const c = new Cookie()
  Cookie.serializableProperties.forEach((prop) => {
    if (obj && typeof obj === 'object' && inOperator(prop, obj)) {
      const val = obj[prop]
      if (val === undefined) {
        return
      }

      if (inOperator(prop, cookieDefaults) && val === cookieDefaults[prop]) {
        return
      }

      switch (prop) {
        case 'key':
        case 'value':
        case 'sameSite':
          if (typeof val === 'string') {
            c[prop] = val
          }
          break
        case 'expires':
        case 'creation':
        case 'lastAccessed':
          if (
            typeof val === 'number' ||
            typeof val === 'string' ||
            val instanceof Date
          ) {
            c[prop] = obj[prop] == 'Infinity' ? 'Infinity' : new Date(val)
          } else if (val === null) {
            c[prop] = null
          }
          break
        case 'maxAge':
          if (
            typeof val === 'number' ||
            val === 'Infinity' ||
            val === '-Infinity'
          ) {
            c[prop] = val
          }
          break
        case 'domain':
        case 'path':
          if (typeof val === 'string' || val === null) {
            c[prop] = val
          }
          break
        case 'secure':
        case 'httpOnly':
          if (typeof val === 'boolean') {
            c[prop] = val
          }
          break
        case 'extensions':
          if (
            Array.isArray(val) &&
            val.every((item) => typeof item === 'string')
          ) {
            c[prop] = val
          }
          break
        case 'hostOnly':
        case 'pathIsDefault':
          if (typeof val === 'boolean' || val === null) {
            c[prop] = val
          }
          break
      }
    }
  })

  return c
}

type CreateCookieOptions = Omit<
  {
    // Assume that all non-method attributes on the class can be configured, except creationIndex.
    // eslint-disable-next-line @typescript-eslint/no-explicit-any
    [K in keyof Cookie as Cookie[K] extends (...args: any[]) => any
      ? never
      : K]?: Cookie[K]
  },
  'creationIndex'
>

const cookieDefaults = {
  // the order in which the RFC has them:
  key: '',
  value: '',
  expires: 'Infinity',
  maxAge: null,
  domain: null,
  path: null,
  secure: false,
  httpOnly: false,
  extensions: null,
  // set by the CookieJar:
  hostOnly: null,
  pathIsDefault: null,
  creation: null,
  lastAccessed: null,
  sameSite: undefined,
<<<<<<< HEAD
}

type CreateCookieOptions = {
  key?: string
  value?: string
  expires?: Nullable<Date | 'Infinity'>
  maxAge?: number | 'Infinity' | '-Infinity'
  domain?: Nullable<string>
  path?: Nullable<string>
  secure?: boolean
  httpOnly?: boolean
  extensions?: Nullable<string[]>
  creation?: Nullable<Date | 'Infinity'>
  creationIndex?: number
  hostOnly?: Nullable<boolean>
  pathIsDefault?: Nullable<boolean>
  lastAccessed?: Nullable<Date | 'Infinity'>
  sameSite?: string | undefined
}
=======
} as const satisfies Required<CreateCookieOptions>
>>>>>>> b7755756

export class Cookie {
  key: string
  value: string
  expires: Date | 'Infinity' | null
  maxAge: number | 'Infinity' | '-Infinity' | null
  domain: string | null
  path: string | null
  secure: boolean
  httpOnly: boolean
  extensions: string[] | null
  creation: Date | 'Infinity' | null
  creationIndex: number
  hostOnly: boolean | null
  pathIsDefault: boolean | null
  lastAccessed: Date | 'Infinity' | null
  sameSite: string | undefined

  constructor(options: CreateCookieOptions = {}) {
    this.key = options.key ?? cookieDefaults.key
    this.value = options.value ?? cookieDefaults.value
    this.expires = options.expires ?? cookieDefaults.expires
    this.maxAge = options.maxAge ?? cookieDefaults.maxAge
    this.domain = options.domain ?? cookieDefaults.domain
    this.path = options.path ?? cookieDefaults.path
    this.secure = options.secure ?? cookieDefaults.secure
    this.httpOnly = options.httpOnly ?? cookieDefaults.httpOnly
    this.extensions = options.extensions ?? cookieDefaults.extensions
    this.creation = options.creation ?? cookieDefaults.creation
    this.hostOnly = options.hostOnly ?? cookieDefaults.hostOnly
    this.pathIsDefault = options.pathIsDefault ?? cookieDefaults.pathIsDefault
    this.lastAccessed = options.lastAccessed ?? cookieDefaults.lastAccessed
    this.sameSite = options.sameSite ?? cookieDefaults.sameSite

    this.creation = options.creation ?? new Date()

    // used to break creation ties in cookieCompare():
    Object.defineProperty(this, 'creationIndex', {
      configurable: false,
      enumerable: false, // important for assert.deepEqual checks
      writable: true,
      value: ++Cookie.cookiesCreated,
    })
    // Duplicate operation, but it makes TypeScript happy...
    this.creationIndex = Cookie.cookiesCreated
  }

  [Symbol.for('nodejs.util.inspect.custom')]() {
    const now = Date.now()
    const hostOnly = this.hostOnly != null ? this.hostOnly.toString() : '?'
    const createAge =
      this.creation && this.creation !== 'Infinity'
        ? `${now - this.creation.getTime()}ms`
        : '?'
    const accessAge =
      this.lastAccessed && this.lastAccessed !== 'Infinity'
        ? `${now - this.lastAccessed.getTime()}ms`
        : '?'
    return `Cookie="${this.toString()}; hostOnly=${hostOnly}; aAge=${accessAge}; cAge=${createAge}"`
  }

  toJSON(): SerializedCookie {
    const obj: SerializedCookie = {}

    for (const prop of Cookie.serializableProperties) {
      const val = this[prop]

      if (val === cookieDefaults[prop]) {
        continue // leave as prototype default
      }

      switch (prop) {
        case 'key':
        case 'value':
        case 'sameSite':
          if (typeof val === 'string') {
            obj[prop] = val
          }
          break
        case 'expires':
        case 'creation':
        case 'lastAccessed':
          if (
            typeof val === 'number' ||
            typeof val === 'string' ||
            val instanceof Date
          ) {
            obj[prop] =
              val == 'Infinity' ? 'Infinity' : new Date(val).toISOString()
          } else if (val === null) {
            obj[prop] = null
          }
          break
        case 'maxAge':
          if (
            typeof val === 'number' ||
            val === 'Infinity' ||
            val === '-Infinity'
          ) {
            obj[prop] = val
          }
          break
        case 'domain':
        case 'path':
          if (typeof val === 'string' || val === null) {
            obj[prop] = val
          }
          break
        case 'secure':
        case 'httpOnly':
          if (typeof val === 'boolean') {
            obj[prop] = val
          }
          break
        case 'extensions':
          if (Array.isArray(val)) {
            obj[prop] = val
          }
          break
        case 'hostOnly':
        case 'pathIsDefault':
          if (typeof val === 'boolean' || val === null) {
            obj[prop] = val
          }
          break
      }
    }

    return obj
  }

  clone() {
    return fromJSON(this.toJSON())
  }

  validate() {
    if (this.value == null || !COOKIE_OCTETS.test(this.value)) {
      return false
    }
    if (
      this.expires != 'Infinity' &&
      !(this.expires instanceof Date) &&
      !parseDate(this.expires)
    ) {
      return false
    }
    if (
      this.maxAge != null &&
      this.maxAge !== 'Infinity' &&
      (this.maxAge === '-Infinity' || this.maxAge <= 0)
    ) {
      return false // "Max-Age=" non-zero-digit *DIGIT
    }
    if (this.path != null && !PATH_VALUE.test(this.path)) {
      return false
    }

    const cdomain = this.cdomain()
    if (cdomain) {
      if (cdomain.match(/\.$/)) {
        return false // S4.1.2.3 suggests that this is bad. domainMatch() tests confirm this
      }
      const suffix = getPublicSuffix(cdomain)
      if (suffix == null) {
        // it's a public suffix
        return false
      }
    }
    return true
  }

  setExpires(exp: string | Date) {
    if (exp instanceof Date) {
      this.expires = exp
    } else {
      this.expires = parseDate(exp) || 'Infinity'
    }
  }

  setMaxAge(age: number) {
    if (age === Infinity) {
      this.maxAge = 'Infinity'
    } else if (age === -Infinity) {
      this.maxAge = '-Infinity'
    } else {
      this.maxAge = age
    }
  }

  cookieString() {
    const val = this.value ?? ''
    if (this.key) {
      return `${this.key}=${val}`
    }
    return val
  }

  // gives Set-Cookie header format
  toString() {
    let str = this.cookieString()

    if (this.expires != 'Infinity') {
      if (this.expires instanceof Date) {
        str += `; Expires=${formatDate(this.expires)}`
      }
    }

    if (this.maxAge != null && this.maxAge != Infinity) {
      str += `; Max-Age=${this.maxAge}`
    }

    if (this.domain && !this.hostOnly) {
      str += `; Domain=${this.domain}`
    }
    if (this.path) {
      str += `; Path=${this.path}`
    }

    if (this.secure) {
      str += '; Secure'
    }
    if (this.httpOnly) {
      str += '; HttpOnly'
    }
    if (this.sameSite && this.sameSite !== 'none') {
      if (
        this.sameSite.toLowerCase() ===
        Cookie.sameSiteCanonical.lax.toLowerCase()
      ) {
        str += `; SameSite=${Cookie.sameSiteCanonical.lax}`
      } else if (
        this.sameSite.toLowerCase() ===
        Cookie.sameSiteCanonical.strict.toLowerCase()
      ) {
        str += `; SameSite=${Cookie.sameSiteCanonical.strict}`
      } else {
        str += `; SameSite=${this.sameSite}`
      }
    }
    if (this.extensions) {
      this.extensions.forEach((ext) => {
        str += `; ${ext}`
      })
    }

    return str
  }

  // TTL() partially replaces the "expiry-time" parts of S5.3 step 3 (setCookie()
  // elsewhere)
  // S5.3 says to give the "latest representable date" for which we use Infinity
  // For "expired" we use 0
  TTL(now: number = Date.now()): number {
    /* RFC6265 S4.1.2.2 If a cookie has both the Max-Age and the Expires
     * attribute, the Max-Age attribute has precedence and controls the
     * expiration date of the cookie.
     * (Concurs with S5.3 step 3)
     */
    if (this.maxAge != null && typeof this.maxAge === 'number') {
      return this.maxAge <= 0 ? 0 : this.maxAge * 1000
    }

    const expires = this.expires
    if (expires === 'Infinity') {
      return Infinity
    }

    return (expires?.getTime() ?? now) - (now || Date.now())
  }

  // expiryTime() replaces the "expiry-time" parts of S5.3 step 3 (setCookie()
  // elsewhere)
  expiryTime(now?: Date): number | undefined {
    if (this.maxAge != null) {
      const relativeTo = now || this.lastAccessed || new Date()
      const maxAge = typeof this.maxAge === 'number' ? this.maxAge : -Infinity
      const age = maxAge <= 0 ? -Infinity : maxAge * 1000
      if (relativeTo === 'Infinity') {
        return Infinity
      }
      return relativeTo.getTime() + age
    }

    if (this.expires == 'Infinity') {
      return Infinity
    }

    return this.expires ? this.expires.getTime() : undefined
  }

  // This replaces the "persistent-flag" parts of S5.3 step 3
  isPersistent(): boolean {
    return this.maxAge != null || this.expires != 'Infinity'
  }

  // Mostly S5.1.2 and S5.2.3:
  canonicalizedDomain() {
    if (this.domain == null) {
      return null
    }
    return canonicalDomain(this.domain)
  }

  cdomain() {
    return this.canonicalizedDomain()
  }

  static parse = parse

  static fromJSON = fromJSON

  static cookiesCreated = 0

  static sameSiteLevel = {
    strict: 3,
    lax: 2,
    none: 1,
  } as const

  static sameSiteCanonical = {
    strict: 'Strict',
    lax: 'Lax',
  } as const

  static serializableProperties = [
    'key',
    'value',
    'expires',
    'maxAge',
    'domain',
    'path',
    'secure',
    'httpOnly',
    'extensions',
    'hostOnly',
    'pathIsDefault',
    'creation',
    'lastAccessed',
    'sameSite',
  ] as const
}<|MERGE_RESOLUTION|>--- conflicted
+++ resolved
@@ -34,7 +34,7 @@
 
 import { getPublicSuffix } from '../getPublicSuffix'
 import * as validators from '../validators'
-import { Nullable, inOperator } from '../utils'
+import { inOperator } from '../utils'
 
 import { formatDate } from './formatDate'
 import { parseDate } from './parseDate'
@@ -404,29 +404,7 @@
   creation: null,
   lastAccessed: null,
   sameSite: undefined,
-<<<<<<< HEAD
-}
-
-type CreateCookieOptions = {
-  key?: string
-  value?: string
-  expires?: Nullable<Date | 'Infinity'>
-  maxAge?: number | 'Infinity' | '-Infinity'
-  domain?: Nullable<string>
-  path?: Nullable<string>
-  secure?: boolean
-  httpOnly?: boolean
-  extensions?: Nullable<string[]>
-  creation?: Nullable<Date | 'Infinity'>
-  creationIndex?: number
-  hostOnly?: Nullable<boolean>
-  pathIsDefault?: Nullable<boolean>
-  lastAccessed?: Nullable<Date | 'Infinity'>
-  sameSite?: string | undefined
-}
-=======
 } as const satisfies Required<CreateCookieOptions>
->>>>>>> b7755756
 
 export class Cookie {
   key: string
