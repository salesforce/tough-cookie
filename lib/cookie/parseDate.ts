// date-time parsing constants (RFC6265 S5.1.1)

import type { Nullable } from '../utils'

// eslint-disable-next-line no-control-regex
const DATE_DELIM = /[\x09\x20-\x2F\x3B-\x40\x5B-\x60\x7B-\x7E]/

const MONTH_TO_NUM = {
  jan: 0,
  feb: 1,
  mar: 2,
  apr: 3,
  may: 4,
  jun: 5,
  jul: 6,
  aug: 7,
  sep: 8,
  oct: 9,
  nov: 10,
  dec: 11,
}

/*
 * Parses a Natural number (i.e., non-negative integer) with either the
 *    <min>*<max>DIGIT ( non-digit *OCTET )
 * or
 *    <min>*<max>DIGIT
 * grammar (RFC6265 S5.1.1).
 *
 * The "trailingOK" boolean controls if the grammar accepts a
 * "( non-digit *OCTET )" trailer.
 */
function parseDigits(
  token: string,
  minDigits: number,
  maxDigits: number,
  trailingOK: boolean,
): number | undefined {
  let count = 0
  while (count < token.length) {
    const c = token.charCodeAt(count)
    // "non-digit = %x00-2F / %x3A-FF"
    if (c <= 0x2f || c >= 0x3a) {
      break
    }
    count++
  }

  // constrain to a minimum and maximum number of digits.
  if (count < minDigits || count > maxDigits) {
    return
  }

  if (!trailingOK && count != token.length) {
    return
  }

  return parseInt(token.slice(0, count), 10)
}

function parseTime(token: string): number[] | undefined {
  const parts = token.split(':')
  const result = [0, 0, 0]

  /* RF6256 S5.1.1:
   *      time            = hms-time ( non-digit *OCTET )
   *      hms-time        = time-field ":" time-field ":" time-field
   *      time-field      = 1*2DIGIT
   */

  if (parts.length !== 3) {
    return
  }

  for (let i = 0; i < 3; i++) {
    // "time-field" must be strictly "1*2DIGIT", HOWEVER, "hms-time" can be
    // followed by "( non-digit *OCTET )" therefore the last time-field can
    // have a trailer
    const trailingOK = i == 2
    const numPart = parts[i]
    if (numPart === undefined) {
      return
    }
    const num = parseDigits(numPart, 1, 2, trailingOK)
    if (num === undefined) {
      return
    }
    result[i] = num
  }

  return result
}

function parseMonth(token: string): number | undefined {
  token = String(token).slice(0, 3).toLowerCase()
  switch (token) {
    case 'jan':
      return MONTH_TO_NUM.jan
    case 'feb':
      return MONTH_TO_NUM.feb
    case 'mar':
      return MONTH_TO_NUM.mar
    case 'apr':
      return MONTH_TO_NUM.apr
    case 'may':
      return MONTH_TO_NUM.may
    case 'jun':
      return MONTH_TO_NUM.jun
    case 'jul':
      return MONTH_TO_NUM.jul
    case 'aug':
      return MONTH_TO_NUM.aug
    case 'sep':
      return MONTH_TO_NUM.sep
    case 'oct':
      return MONTH_TO_NUM.oct
    case 'nov':
      return MONTH_TO_NUM.nov
    case 'dec':
      return MONTH_TO_NUM.dec
    default:
      return
  }
}

/**
 * Parse a cookie date string into a {@link https://developer.mozilla.org/en-US/docs/Web/JavaScript/Reference/Global_Objects/Date | Date}. Parses according to
 * {@link https://www.rfc-editor.org/rfc/rfc6265.html#section-5.1.1 | RFC6265 - Section 5.1.1}, not
 * {@link https://developer.mozilla.org/en-US/docs/Web/JavaScript/Reference/Global_Objects/Date/parse | Date.parse()}.
 *
 * @remarks
 *
 * ### RFC6265 - 5.1.1. Dates
 *
 * The user agent MUST use an algorithm equivalent to the following
 * algorithm to parse a cookie-date.  Note that the various boolean
 * flags defined as a part of the algorithm (i.e., found-time, found-
 * day-of-month, found-month, found-year) are initially "not set".
 *
 * 1.  Using the grammar below, divide the cookie-date into date-tokens.
 *
 * ```
 *     cookie-date     = *delimiter date-token-list *delimiter
 *     date-token-list = date-token *( 1*delimiter date-token )
 *     date-token      = 1*non-delimiter
 *
 *     delimiter       = %x09 / %x20-2F / %x3B-40 / %x5B-60 / %x7B-7E
 *     non-delimiter   = %x00-08 / %x0A-1F / DIGIT / ":" / ALPHA / %x7F-FF
 *     non-digit       = %x00-2F / %x3A-FF
 *
 *     day-of-month    = 1*2DIGIT ( non-digit *OCTET )
 *     month           = ( "jan" / "feb" / "mar" / "apr" /
 *                        "may" / "jun" / "jul" / "aug" /
 *                        "sep" / "oct" / "nov" / "dec" ) *OCTET
 *     year            = 2*4DIGIT ( non-digit *OCTET )
 *     time            = hms-time ( non-digit *OCTET )
 *     hms-time        = time-field ":" time-field ":" time-field
 *     time-field      = 1*2DIGIT
 * ```
 *
 * 2. Process each date-token sequentially in the order the date-tokens
 *     appear in the cookie-date:
 *
 *     1. If the found-time flag is not set and the token matches the
 *         time production, set the found-time flag and set the hour-
 *         value, minute-value, and second-value to the numbers denoted
 *         by the digits in the date-token, respectively.  Skip the
 *         remaining sub-steps and continue to the next date-token.
 *
 *     2. If the found-day-of-month flag is not set and the date-token
 *         matches the day-of-month production, set the found-day-of-
 *         month flag and set the day-of-month-value to the number
 *         denoted by the date-token.  Skip the remaining sub-steps and
 *         continue to the next date-token.
 *
 *     3. If the found-month flag is not set and the date-token matches
 *         the month production, set the found-month flag and set the
 *         month-value to the month denoted by the date-token.  Skip the
 *         remaining sub-steps and continue to the next date-token.
 *
 *     4. If the found-year flag is not set and the date-token matches
 *         the year production, set the found-year flag and set the
 *         year-value to the number denoted by the date-token.  Skip the
 *         remaining sub-steps and continue to the next date-token.
 *
 *  3. If the year-value is greater than or equal to 70 and less than or
 *      equal to 99, increment the year-value by 1900.
 *
 *  4. If the year-value is greater than or equal to 0 and less than or
 *      equal to 69, increment the year-value by 2000.
 *
 *      1. NOTE: Some existing user agents interpret two-digit years differently.
 *
 *  5. Abort these steps and fail to parse the cookie-date if:
 *
 *      - at least one of the found-day-of-month, found-month, found-
 *          year, or found-time flags is not set,
 *
 *      - the day-of-month-value is less than 1 or greater than 31,
 *
 *      - the year-value is less than 1601,
 *
 *      - the hour-value is greater than 23,
 *
 *      - the minute-value is greater than 59, or
 *
 *      - the second-value is greater than 59.
 *
 *      (Note that leap seconds cannot be represented in this syntax.)
 *
 *  6. Let the parsed-cookie-date be the date whose day-of-month, month,
 *      year, hour, minute, and second (in UTC) are the day-of-month-
 *      value, the month-value, the year-value, the hour-value, the
 *      minute-value, and the second-value, respectively.  If no such
 *      date exists, abort these steps and fail to parse the cookie-date.
 *
 *  7. Return the parsed-cookie-date as the result of this algorithm.
 *
 * @example
 * ```
 * parseDate('Wed, 09 Jun 2021 10:18:14 GMT')
 * ```
 *
 * @param cookieDate - the cookie date string
 * @public
 */
export function parseDate(cookieDate: Nullable<string>): Date | undefined {
  if (!cookieDate) {
    return
  }

  /* RFC6265 S5.1.1:
   * 2. Process each date-token sequentially in the order the date-tokens
   * appear in the cookie-date
   */
<<<<<<< HEAD
  const tokens = str.split(DATE_DELIM)
=======
  const tokens = cookieDate.split(DATE_DELIM)
  if (!tokens) {
    return
  }
>>>>>>> 4e04082f

  let hour: number | undefined
  let minute: number | undefined
  let second: number | undefined
  let dayOfMonth: number | undefined
  let month: number | undefined
  let year: number | undefined

  for (let i = 0; i < tokens.length; i++) {
    const token = (tokens[i] ?? '').trim()
    if (!token.length) {
      continue
    }

    /* 2.1. If the found-time flag is not set and the token matches the time
     * production, set the found-time flag and set the hour- value,
     * minute-value, and second-value to the numbers denoted by the digits in
     * the date-token, respectively.  Skip the remaining sub-steps and continue
     * to the next date-token.
     */
    if (second === undefined) {
      const result = parseTime(token)
      if (result) {
        hour = result[0]
        minute = result[1]
        second = result[2]
        continue
      }
    }

    /* 2.2. If the found-day-of-month flag is not set and the date-token matches
     * the day-of-month production, set the found-day-of- month flag and set
     * the day-of-month-value to the number denoted by the date-token.  Skip
     * the remaining sub-steps and continue to the next date-token.
     */
    if (dayOfMonth === undefined) {
      // "day-of-month = 1*2DIGIT ( non-digit *OCTET )"
      const result = parseDigits(token, 1, 2, true)
      if (result !== undefined) {
        dayOfMonth = result
        continue
      }
    }

    /* 2.3. If the found-month flag is not set and the date-token matches the
     * month production, set the found-month flag and set the month-value to
     * the month denoted by the date-token.  Skip the remaining sub-steps and
     * continue to the next date-token.
     */
    if (month === undefined) {
      const result = parseMonth(token)
      if (result !== undefined) {
        month = result
        continue
      }
    }

    /* 2.4. If the found-year flag is not set and the date-token matches the
     * year production, set the found-year flag and set the year-value to the
     * number denoted by the date-token.  Skip the remaining sub-steps and
     * continue to the next date-token.
     */
    if (year === undefined) {
      // "year = 2*4DIGIT ( non-digit *OCTET )"
      const result = parseDigits(token, 2, 4, true)
      if (result !== undefined) {
        year = result
        /* From S5.1.1:
         * 3.  If the year-value is greater than or equal to 70 and less
         * than or equal to 99, increment the year-value by 1900.
         * 4.  If the year-value is greater than or equal to 0 and less
         * than or equal to 69, increment the year-value by 2000.
         */
        if (year >= 70 && year <= 99) {
          year += 1900
        } else if (year >= 0 && year <= 69) {
          year += 2000
        }
      }
    }
  }

  /* RFC 6265 S5.1.1
   * "5. Abort these steps and fail to parse the cookie-date if:
   *     *  at least one of the found-day-of-month, found-month, found-
   *        year, or found-time flags is not set,
   *     *  the day-of-month-value is less than 1 or greater than 31,
   *     *  the year-value is less than 1601,
   *     *  the hour-value is greater than 23,
   *     *  the minute-value is greater than 59, or
   *     *  the second-value is greater than 59.
   *     (Note that leap seconds cannot be represented in this syntax.)"
   *
   * So, in order as above:
   */
  if (
    dayOfMonth === undefined ||
    month === undefined ||
    year === undefined ||
    hour === undefined ||
    minute === undefined ||
    second === undefined ||
    dayOfMonth < 1 ||
    dayOfMonth > 31 ||
    year < 1601 ||
    hour > 23 ||
    minute > 59 ||
    second > 59
  ) {
    return
  }

  return new Date(Date.UTC(year, month, dayOfMonth, hour, minute, second))
}<|MERGE_RESOLUTION|>--- conflicted
+++ resolved
@@ -233,14 +233,7 @@
    * 2. Process each date-token sequentially in the order the date-tokens
    * appear in the cookie-date
    */
-<<<<<<< HEAD
-  const tokens = str.split(DATE_DELIM)
-=======
   const tokens = cookieDate.split(DATE_DELIM)
-  if (!tokens) {
-    return
-  }
->>>>>>> 4e04082f
 
   let hour: number | undefined
   let minute: number | undefined
