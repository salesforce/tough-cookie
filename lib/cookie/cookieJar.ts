--- conflicted
+++ resolved
@@ -892,14 +892,9 @@
           return
         }
 
-<<<<<<< HEAD
-        if (cookie === null) {
-          putNext(null)
-          return // skip this cookie
-=======
         if (cookie === undefined) {
-          return putNext(null) // skip this cookie
->>>>>>> 407233cd
+          putNext(null) // skip this cookie
+          return
         }
 
         this.store.putCookie(cookie, putNext)
