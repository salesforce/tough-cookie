--- conflicted
+++ resolved
@@ -134,20 +134,14 @@
   )
 }
 
-<<<<<<< HEAD
-function getNormalizedPrefixSecurity(prefixSecurity: string) {
-  const normalizedPrefixSecurity = prefixSecurity.toLowerCase()
-  switch (normalizedPrefixSecurity) {
-=======
 type PrefixSecurityValue =
   (typeof PrefixSecurityEnum)[keyof typeof PrefixSecurityEnum]
 function getNormalizedPrefixSecurity(
   prefixSecurity: string,
 ): PrefixSecurityValue {
-  if (prefixSecurity != null) {
-    const normalizedPrefixSecurity = prefixSecurity.toLowerCase()
->>>>>>> e2151b6d
-    /* The three supported options */
+  const normalizedPrefixSecurity = prefixSecurity.toLowerCase()
+  /* The three supported options */
+  switch (normalizedPrefixSecurity) {
     case PrefixSecurityEnum.STRICT:
     case PrefixSecurityEnum.SILENT:
     case PrefixSecurityEnum.DISABLED:
