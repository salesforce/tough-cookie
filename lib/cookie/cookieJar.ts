--- conflicted
+++ resolved
@@ -18,20 +18,12 @@
   IP_V6_REGEX_OBJECT,
   PrefixSecurityEnum,
   SerializedCookieJar,
-<<<<<<< HEAD
 } from './constants.js'
 import { defaultPath } from './defaultPath.js'
 import { domainMatch } from './domainMatch.js'
 import { cookieCompare } from './cookieCompare.js'
 import { version } from '../version.js'
-=======
-} from './constants'
-import { defaultPath } from './defaultPath'
-import { domainMatch } from './domainMatch'
-import { cookieCompare } from './cookieCompare'
-import { version } from '../version'
-import { isPotentiallyTrustworthy } from './secureContext'
->>>>>>> 6108fbda
+import { isPotentiallyTrustworthy } from './secureContext.js'
 
 const defaultSetCookieOptions: SetCookieOptions = {
   loose: false,
