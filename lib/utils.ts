--- conflicted
+++ resolved
@@ -9,12 +9,9 @@
   (error: Error | null): void
 }
 
-<<<<<<< HEAD
 /** The inverse of NonNullable<T>. */
 export type Nullable<T> = T | null | undefined
 
-=======
->>>>>>> 43207fd1
 /** Wrapped `Object.prototype.toString`, so that you don't need to remember to use `.call()`. */
 export const objectToString = (obj: unknown) =>
   Object.prototype.toString.call(obj)
