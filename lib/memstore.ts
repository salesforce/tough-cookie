/*!
 * Copyright (c) 2015, Salesforce.com, Inc.
 * All rights reserved.
 *
 * Redistribution and use in source and binary forms, with or without
 * modification, are permitted provided that the following conditions are met:
 *
 * 1. Redistributions of source code must retain the above copyright notice,
 * this list of conditions and the following disclaimer.
 *
 * 2. Redistributions in binary form must reproduce the above copyright notice,
 * this list of conditions and the following disclaimer in the documentation
 * and/or other materials provided with the distribution.
 *
 * 3. Neither the name of Salesforce.com nor the names of its contributors may
 * be used to endorse or promote products derived from this software without
 * specific prior written permission.
 *
 * THIS SOFTWARE IS PROVIDED BY THE COPYRIGHT HOLDERS AND CONTRIBUTORS "AS IS"
 * AND ANY EXPRESS OR IMPLIED WARRANTIES, INCLUDING, BUT NOT LIMITED TO, THE
 * IMPLIED WARRANTIES OF MERCHANTABILITY AND FITNESS FOR A PARTICULAR PURPOSE
 * ARE DISCLAIMED. IN NO EVENT SHALL THE COPYRIGHT HOLDER OR CONTRIBUTORS BE
 * LIABLE FOR ANY DIRECT, INDIRECT, INCIDENTAL, SPECIAL, EXEMPLARY, OR
 * CONSEQUENTIAL DAMAGES (INCLUDING, BUT NOT LIMITED TO, PROCUREMENT OF
 * SUBSTITUTE GOODS OR SERVICES; LOSS OF USE, DATA, OR PROFITS; OR BUSINESS
 * INTERRUPTION) HOWEVER CAUSED AND ON ANY THEORY OF LIABILITY, WHETHER IN
 * CONTRACT, STRICT LIABILITY, OR TORT (INCLUDING NEGLIGENCE OR OTHERWISE)
 * ARISING IN ANY WAY OUT OF THE USE OF THIS SOFTWARE, EVEN IF ADVISED OF THE
 * POSSIBILITY OF SUCH DAMAGE.
 */
'use strict'
import type { Cookie } from './cookie/cookie'
import { pathMatch } from './pathMatch'
import { permuteDomain } from './permuteDomain'
import { Store } from './store'
<<<<<<< HEAD
import { getCustomInspectSymbol, getUtilInspect } from './utilHelper'
import {
  Callback,
  createPromiseCallback,
  inOperator,
  ErrorCallback,
  Nullable,
} from './utils'
=======
import { Callback, createPromiseCallback, ErrorCallback } from './utils'
>>>>>>> 43207fd1

export type MemoryCookieStoreIndex = {
  [domain: string]: {
    [path: string]: {
      [key: string]: Cookie
    }
  }
}

export class MemoryCookieStore extends Store {
  override synchronous: boolean
  idx: MemoryCookieStoreIndex

  constructor() {
    super()
    this.synchronous = true
    this.idx = Object.create(null) as MemoryCookieStoreIndex
  }

  override findCookie(
    domain: Nullable<string>,
    path: Nullable<string>,
    key: Nullable<string>,
  ): Promise<Nullable<Cookie>>
  override findCookie(
    domain: Nullable<string>,
    path: Nullable<string>,
    key: Nullable<string>,
    callback: Callback<Cookie | undefined>,
  ): void
  override findCookie(
    domain: Nullable<string>,
    path: Nullable<string>,
    key: Nullable<string>,
    callback?: Callback<Cookie | undefined>,
  ): unknown {
    const promiseCallback = createPromiseCallback(callback)
    if (domain == null || path == null || key == null) {
      return promiseCallback.resolve(undefined)
    }
    const result = this.idx?.[domain]?.[path]?.[key]
    return promiseCallback.resolve(result)
  }

  override findCookies(
    domain: string,
    path: string,
    allowSpecialUseDomain?: boolean,
  ): Promise<Cookie[]>
  override findCookies(
    domain: string,
    path: string,
    allowSpecialUseDomain?: boolean,
    callback?: Callback<Cookie[]>,
  ): void
  override findCookies(
    domain: string,
    path: string,
    allowSpecialUseDomain: boolean | Callback<Cookie[]> = false,
    callback?: Callback<Cookie[]>,
  ): unknown {
    if (typeof allowSpecialUseDomain === 'function') {
      callback = allowSpecialUseDomain
      // TODO: It's weird that `allowSpecialUseDomain` defaults to false with no callback,
      // but true with a callback. This is legacy behavior from v4.
      allowSpecialUseDomain = true
    }

    const results: Cookie[] = []
    const promiseCallback = createPromiseCallback<Cookie[]>(callback)

    if (!domain) {
      return promiseCallback.resolve([])
    }

    let pathMatcher: (
      domainIndex: MemoryCookieStoreIndex[string] | undefined,
    ) => void
    if (!path) {
      // null means "all paths"
      pathMatcher = function matchAll(domainIndex) {
        for (const curPath in domainIndex) {
          const pathIndex = domainIndex[curPath]
          for (const key in pathIndex) {
            const value = pathIndex[key]
            if (value) {
              results.push(value)
            }
          }
        }
      }
    } else {
      pathMatcher = function matchRFC(domainIndex) {
        //NOTE: we should use path-match algorithm from S5.1.4 here
        //(see : https://github.com/ChromiumWebApps/chromium/blob/b3d3b4da8bb94c1b2e061600df106d590fda3620/net/cookies/canonical_cookie.cc#L299)
        for (const cookiePath in domainIndex) {
          if (pathMatch(path, cookiePath)) {
            const pathIndex = domainIndex[cookiePath]
            for (const key in pathIndex) {
              const value = pathIndex[key]
              if (value) {
                results.push(value)
              }
            }
          }
        }
      }
    }

    const domains = permuteDomain(domain, allowSpecialUseDomain) || [domain]
    const idx = this.idx
    domains.forEach((curDomain) => {
      const domainIndex = idx[curDomain]
      if (!domainIndex) {
        return
      }
      pathMatcher(domainIndex)
    })

    return promiseCallback.resolve(results)
  }

  override putCookie(cookie: Cookie): Promise<void>
  override putCookie(cookie: Cookie, callback: ErrorCallback): void
  override putCookie(cookie: Cookie, callback?: ErrorCallback): unknown {
    const promiseCallback = createPromiseCallback<undefined>(callback)

    const { domain, path, key } = cookie
    if (domain == null || path == null || key == null) {
      return promiseCallback.resolve(undefined)
    }

    const domainEntry =
      this.idx[domain] ??
      (Object.create(null) as MemoryCookieStoreIndex[string])

    this.idx[domain] = domainEntry

    const pathEntry =
      domainEntry[path] ??
      (Object.create(null) as MemoryCookieStoreIndex[string][string])

    domainEntry[path] = pathEntry

    pathEntry[key] = cookie

    return promiseCallback.resolve(undefined)
  }

  override updateCookie(oldCookie: Cookie, newCookie: Cookie): Promise<void>
  override updateCookie(
    oldCookie: Cookie,
    newCookie: Cookie,
    callback: ErrorCallback,
  ): void
  override updateCookie(
    _oldCookie: Cookie,
    newCookie: Cookie,
    callback?: ErrorCallback,
  ): unknown {
    // updateCookie() may avoid updating cookies that are identical.  For example,
    // lastAccessed may not be important to some stores and an equality
    // comparison could exclude that field.
    return callback
      ? this.putCookie(newCookie, callback)
      : this.putCookie(newCookie)
  }

  override removeCookie(
    domain: string,
    path: string,
    key: string,
  ): Promise<void>
  override removeCookie(
    domain: string,
    path: string,
    key: string,
    callback: ErrorCallback,
  ): void
  override removeCookie(
    domain: string,
    path: string,
    key: string,
    callback?: ErrorCallback,
  ): unknown {
    const promiseCallback = createPromiseCallback<undefined>(callback)
    delete this.idx[domain]?.[path]?.[key]
    return promiseCallback.resolve(undefined)
  }

  override removeCookies(domain: string, path: string): Promise<void>
  override removeCookies(
    domain: string,
    path: string,
    callback: ErrorCallback,
  ): void
  override removeCookies(
    domain: string,
    path: string,
    callback?: ErrorCallback,
  ): unknown {
    const promiseCallback = createPromiseCallback<undefined>(callback)

    const domainEntry = this.idx[domain]
    if (domainEntry) {
      if (path) {
        delete domainEntry?.[path]
      } else {
        delete this.idx?.[domain]
      }
    }

    return promiseCallback.resolve(undefined)
  }

  override removeAllCookies(): Promise<void>
  override removeAllCookies(callback: ErrorCallback): void
  override removeAllCookies(callback?: ErrorCallback): unknown {
    const promiseCallback = createPromiseCallback<undefined>(callback)
    this.idx = Object.create(null) as MemoryCookieStoreIndex
    return promiseCallback.resolve(undefined)
  }

  override getAllCookies(): Promise<Cookie[]>
  override getAllCookies(callback: Callback<Cookie[]>): void
  override getAllCookies(callback?: Callback<Cookie[]>): unknown {
    const promiseCallback = createPromiseCallback<Cookie[]>(callback)

    const cookies: Cookie[] = []
    const idx = this.idx

    const domains = Object.keys(idx)
    domains.forEach((domain) => {
      const domainEntry = idx[domain] ?? {}
      const paths = Object.keys(domainEntry)
      paths.forEach((path) => {
        const pathEntry = domainEntry[path] ?? {}
        const keys = Object.keys(pathEntry)
        keys.forEach((key) => {
          const keyEntry = pathEntry[key]
          if (keyEntry != null) {
            cookies.push(keyEntry)
          }
        })
      })
    })

    // Sort by creationIndex so deserializing retains the creation order.
    // When implementing your own store, this SHOULD retain the order too
    cookies.sort((a, b) => {
      return (a.creationIndex || 0) - (b.creationIndex || 0)
    })

    return promiseCallback.resolve(cookies)
<<<<<<< HEAD
  }
}

export function inspectFallback(val: unknown): string {
  if (typeof val === 'string') {
    return `'${val}'`
  }

  if (val && typeof val === 'object') {
    const domains = Object.keys(val)
    if (domains.length === 0) {
      return '[Object: null prototype] {}'
    }
    let result = '[Object: null prototype] {\n'
    Object.keys(val).forEach((domain, i) => {
      if (inOperator(domain, val)) {
        result += formatDomain(domain, val[domain])
        if (i < domains.length - 1) {
          result += ','
        }
        result += '\n'
      }
    })
    result += '}'
    return result
=======
>>>>>>> 43207fd1
  }
}<|MERGE_RESOLUTION|>--- conflicted
+++ resolved
@@ -33,18 +33,12 @@
 import { pathMatch } from './pathMatch'
 import { permuteDomain } from './permuteDomain'
 import { Store } from './store'
-<<<<<<< HEAD
-import { getCustomInspectSymbol, getUtilInspect } from './utilHelper'
 import {
   Callback,
   createPromiseCallback,
-  inOperator,
   ErrorCallback,
   Nullable,
 } from './utils'
-=======
-import { Callback, createPromiseCallback, ErrorCallback } from './utils'
->>>>>>> 43207fd1
 
 export type MemoryCookieStoreIndex = {
   [domain: string]: {
@@ -299,33 +293,5 @@
     })
 
     return promiseCallback.resolve(cookies)
-<<<<<<< HEAD
-  }
-}
-
-export function inspectFallback(val: unknown): string {
-  if (typeof val === 'string') {
-    return `'${val}'`
-  }
-
-  if (val && typeof val === 'object') {
-    const domains = Object.keys(val)
-    if (domains.length === 0) {
-      return '[Object: null prototype] {}'
-    }
-    let result = '[Object: null prototype] {\n'
-    Object.keys(val).forEach((domain, i) => {
-      if (inOperator(domain, val)) {
-        result += formatDomain(domain, val[domain])
-        if (i < domains.length - 1) {
-          result += ','
-        }
-        result += '\n'
-      }
-    })
-    result += '}'
-    return result
-=======
->>>>>>> 43207fd1
   }
 }