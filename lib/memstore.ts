/*!
 * Copyright (c) 2015, Salesforce.com, Inc.
 * All rights reserved.
 *
 * Redistribution and use in source and binary forms, with or without
 * modification, are permitted provided that the following conditions are met:
 *
 * 1. Redistributions of source code must retain the above copyright notice,
 * this list of conditions and the following disclaimer.
 *
 * 2. Redistributions in binary form must reproduce the above copyright notice,
 * this list of conditions and the following disclaimer in the documentation
 * and/or other materials provided with the distribution.
 *
 * 3. Neither the name of Salesforce.com nor the names of its contributors may
 * be used to endorse or promote products derived from this software without
 * specific prior written permission.
 *
 * THIS SOFTWARE IS PROVIDED BY THE COPYRIGHT HOLDERS AND CONTRIBUTORS "AS IS"
 * AND ANY EXPRESS OR IMPLIED WARRANTIES, INCLUDING, BUT NOT LIMITED TO, THE
 * IMPLIED WARRANTIES OF MERCHANTABILITY AND FITNESS FOR A PARTICULAR PURPOSE
 * ARE DISCLAIMED. IN NO EVENT SHALL THE COPYRIGHT HOLDER OR CONTRIBUTORS BE
 * LIABLE FOR ANY DIRECT, INDIRECT, INCIDENTAL, SPECIAL, EXEMPLARY, OR
 * CONSEQUENTIAL DAMAGES (INCLUDING, BUT NOT LIMITED TO, PROCUREMENT OF
 * SUBSTITUTE GOODS OR SERVICES; LOSS OF USE, DATA, OR PROFITS; OR BUSINESS
 * INTERRUPTION) HOWEVER CAUSED AND ON ANY THEORY OF LIABILITY, WHETHER IN
 * CONTRACT, STRICT LIABILITY, OR TORT (INCLUDING NEGLIGENCE OR OTHERWISE)
 * ARISING IN ANY WAY OUT OF THE USE OF THIS SOFTWARE, EVEN IF ADVISED OF THE
 * POSSIBILITY OF SUCH DAMAGE.
 */
<<<<<<< HEAD
"use strict";
import { Callback, Cookie, createPromiseCallback, pathMatch, permuteDomain } from "./cookie";
import { Store } from "./store";
import { getCustomInspectSymbol, getUtilInspect } from "./utilHelper";
=======
'use strict'
import {
  Callback,
  Cookie,
  createPromiseCallback,
  pathMatch,
  permuteDomain,
} from './cookie'
import { Store } from './store'
import { getCustomInspectSymbol, getUtilInspect } from './utilHelper'
>>>>>>> 1bb83aed

export class MemoryCookieStore extends Store {
  override synchronous: boolean
  idx: {
    [domain: string]: {
      [path: string]: {
        [key: string]: Cookie
      }
    }
  }

  constructor() {
<<<<<<< HEAD
    super();
    this.synchronous = true;
    this.idx = Object.create(null);
    const customInspectSymbol = getCustomInspectSymbol();
=======
    super()
    this.synchronous = true
    this.idx = {}
    const customInspectSymbol = getCustomInspectSymbol()
>>>>>>> 1bb83aed
    if (customInspectSymbol) {
      // @ts-ignore
      this[customInspectSymbol] = this.inspect
    }
  }

  inspect() {
    const util = { inspect: getUtilInspect(inspectFallback) }
    return `{ idx: ${util.inspect(this.idx, false, 2)} }`
  }

  override findCookie(
    domain: string | null,
    path: string | null,
    key: string | undefined,
  ): Promise<Cookie | null | undefined>
  override findCookie(
    domain: string | null,
    path: string | null,
    key: string | undefined,
    callback: Callback<Cookie | null | undefined>,
  ): void
  override findCookie(
    domain: string | null,
    path: string | null,
    key: string | undefined,
    _callback?: Callback<Cookie | null | undefined>,
  ): unknown {
    const promiseCallback = createPromiseCallback(arguments)
    const cb = promiseCallback.callback

    if (domain == null || path == null) {
      return cb(null, undefined)
    }

    const domainEntry = this.idx[domain]
    if (!domainEntry) {
      return cb(null, undefined)
    }

    const pathEntry = domainEntry[path]
    if (!pathEntry) {
      return cb(null, undefined)
    }

    if (key == null) {
      return cb(null, null)
    }

    cb(null, pathEntry[key] || null)
    return promiseCallback.promise
  }

  override findCookies(
    domain: string,
    path: string,
    allowSpecialUseDomain?: boolean,
  ): Promise<Cookie[]>
  override findCookies(
    domain: string,
    path: string,
    allowSpecialUseDomain?: boolean,
    callback?: Callback<Cookie[]>,
  ): void
  override findCookies(
    domain: string,
    path: string,
    allowSpecialUseDomain: boolean | Callback<Cookie[]> = false,
    _callback?: Callback<Cookie[]>,
  ): unknown {
    if (typeof allowSpecialUseDomain === 'function') {
      allowSpecialUseDomain = true
    }

    const results: any[] = []
    const promiseCallback = createPromiseCallback<Cookie[]>(arguments)
    const cb = promiseCallback.callback

    if (!domain) {
      return cb(null, [])
    }

    let pathMatcher: (domainIndex: any) => void
    if (!path) {
      // null means "all paths"
      pathMatcher = function matchAll(domainIndex) {
        for (const curPath in domainIndex) {
          const pathIndex = domainIndex[curPath]
          for (const key in pathIndex) {
            results.push(pathIndex[key])
          }
        }
      }
    } else {
      pathMatcher = function matchRFC(domainIndex) {
        //NOTE: we should use path-match algorithm from S5.1.4 here
        //(see : https://github.com/ChromiumWebApps/chromium/blob/b3d3b4da8bb94c1b2e061600df106d590fda3620/net/cookies/canonical_cookie.cc#L299)
        Object.keys(domainIndex).forEach((cookiePath) => {
          if (pathMatch(path, cookiePath)) {
            const pathIndex = domainIndex[cookiePath]
            for (const key in pathIndex) {
              results.push(pathIndex[key])
            }
          }
        })
      }
    }

    const domains = permuteDomain(domain, allowSpecialUseDomain) || [domain]
    const idx = this.idx
    domains.forEach((curDomain) => {
      const domainIndex = idx[curDomain]
      if (!domainIndex) {
        return
      }
      pathMatcher(domainIndex)
    })

    cb(null, results)
    return promiseCallback.promise
  }

  override putCookie(cookie: Cookie): Promise<void>
  override putCookie(cookie: Cookie, callback: Callback<void>): void
  override putCookie(cookie: Cookie, _callback?: Callback<void>): unknown {
    const promiseCallback = createPromiseCallback<void>(arguments)
    const cb = promiseCallback.callback

    const { domain, path, key } = cookie
    if (domain == null || path == null || key == null) {
      cb(null, undefined)
      return promiseCallback.promise
    }

    const domainEntry: { [key: string]: any } = this.idx[domain] ?? Object.create(null)
    this.idx[domain] = domainEntry

    const pathEntry: { [key: string]: any } = domainEntry[path] ?? Object.create(null)
    domainEntry[path] = pathEntry

    pathEntry[key] = cookie

    cb(null, undefined)

    return promiseCallback.promise
  }

  override updateCookie(oldCookie: Cookie, newCookie: Cookie): Promise<void>
  override updateCookie(
    oldCookie: Cookie,
    newCookie: Cookie,
    callback: Callback<void>,
  ): void
  override updateCookie(
    _oldCookie: Cookie,
    newCookie: Cookie,
    callback?: Callback<void>,
  ): unknown {
    // this seems wrong but it stops typescript from complaining and all the test pass...
    // eslint-disable-next-line @typescript-eslint/no-empty-function
    callback = callback ?? function () {}

    // updateCookie() may avoid updating cookies that are identical.  For example,
    // lastAccessed may not be important to some stores and an equality
    // comparison could exclude that field.
    return this.putCookie(newCookie, callback)
  }

  override removeCookie(
    domain: string,
    path: string,
    key: string,
  ): Promise<void>
  override removeCookie(
    domain: string,
    path: string,
    key: string,
    callback: Callback<void>,
  ): void
  override removeCookie(
    domain: string,
    path: string,
    key: string,
    _callback?: Callback<void>,
  ): unknown {
    const promiseCallback = createPromiseCallback<void>(arguments)
    const cb = promiseCallback.callback

    const domainEntry = this.idx[domain]
    if (domainEntry) {
      const pathEntry = domainEntry[path]
      if (pathEntry) {
        const keyEntry = pathEntry[key]
        if (keyEntry) {
          delete pathEntry[key]
        }
      }
    }

    cb(null, undefined)
    return promiseCallback.promise
  }

  override removeCookies(domain: string, path: string): Promise<void>
  override removeCookies(
    domain: string,
    path: string,
    callback: Callback<void>,
  ): void
  override removeCookies(
    domain: string,
    path: string,
    _callback?: Callback<void>,
  ): unknown {
    const promiseCallback = createPromiseCallback<void>(arguments)
    const cb = promiseCallback.callback

    const domainEntry = this.idx[domain]
    if (domainEntry) {
      if (path) {
        delete domainEntry[path]
      } else {
        delete this.idx[domain]
      }
    }

    cb(null)
    return promiseCallback.promise
  }

  override removeAllCookies(): Promise<void>
  override removeAllCookies(callback: Callback<void>): void
  override removeAllCookies(_callback?: Callback<void>): unknown {
    const promiseCallback = createPromiseCallback<void>(arguments)
    const cb = promiseCallback.callback

<<<<<<< HEAD
    this.idx = Object.create(null);
=======
    this.idx = {}
>>>>>>> 1bb83aed

    cb(null)
    return promiseCallback.promise
  }

  override getAllCookies(): Promise<Cookie[]>
  override getAllCookies(callback: Callback<Cookie[]>): void
  override getAllCookies(_callback?: Callback<Cookie[]>): unknown {
    const promiseCallback = createPromiseCallback<Cookie[]>(arguments)
    const cb = promiseCallback.callback

    const cookies: Cookie[] = []
    const idx = this.idx

    const domains = Object.keys(idx)
    domains.forEach((domain) => {
      const domainEntry = idx[domain] ?? {}
      const paths = Object.keys(domainEntry)
      paths.forEach((path) => {
        const pathEntry = domainEntry[path] ?? {}
        const keys = Object.keys(pathEntry)
        keys.forEach((key) => {
          const keyEntry = pathEntry[key]
          if (keyEntry != null) {
            cookies.push(keyEntry)
          }
        })
      })
    })

    // Sort by creationIndex so deserializing retains the creation order.
    // When implementing your own store, this SHOULD retain the order too
    cookies.sort((a, b) => {
      return (a.creationIndex || 0) - (b.creationIndex || 0)
    })

    cb(null, cookies)
    return promiseCallback.promise
  }
}

export function inspectFallback(val: { [x: string]: any }) {
  const domains = Object.keys(val)
  if (domains.length === 0) {
<<<<<<< HEAD
    return "[Object: null prototype] {}";
  }
  let result = "[Object: null prototype] {\n";
=======
    return '{}'
  }
  let result = '{\n'
>>>>>>> 1bb83aed
  Object.keys(val).forEach((domain, i) => {
    result += formatDomain(domain, val[domain])
    if (i < domains.length - 1) {
      result += ','
    }
    result += '\n'
  })
  result += '}'
  return result
}

<<<<<<< HEAD
function formatDomain(domainName: string, domainValue: { [x: string]: any; }) {
  const indent = "  ";
  let result = `${indent}'${domainName}': [Object: null prototype] {\n`;
=======
function formatDomain(domainName: string, domainValue: { [x: string]: any }) {
  const indent = '  '
  let result = `${indent}'${domainName}': {\n`
>>>>>>> 1bb83aed
  Object.keys(domainValue).forEach((path, i, paths) => {
    result += formatPath(path, domainValue[path])
    if (i < paths.length - 1) {
      result += ','
    }
    result += '\n'
  })
  result += `${indent}}`
  return result
}

<<<<<<< HEAD
function formatPath(pathName: string, pathValue: { [x: string]: any; }) {
  const indent = "    ";
  let result = `${indent}'${pathName}': [Object: null prototype] {\n`;
=======
function formatPath(pathName: string, pathValue: { [x: string]: any }) {
  const indent = '    '
  let result = `${indent}'${pathName}': {\n`
>>>>>>> 1bb83aed
  Object.keys(pathValue).forEach((cookieName, i, cookieNames) => {
    const cookie = pathValue[cookieName]
    result += `      ${cookieName}: ${cookie.inspect()}`
    if (i < cookieNames.length - 1) {
      result += ','
    }
    result += '\n'
  })
  result += `${indent}}`
  return result
}<|MERGE_RESOLUTION|>--- conflicted
+++ resolved
@@ -28,12 +28,6 @@
  * ARISING IN ANY WAY OUT OF THE USE OF THIS SOFTWARE, EVEN IF ADVISED OF THE
  * POSSIBILITY OF SUCH DAMAGE.
  */
-<<<<<<< HEAD
-"use strict";
-import { Callback, Cookie, createPromiseCallback, pathMatch, permuteDomain } from "./cookie";
-import { Store } from "./store";
-import { getCustomInspectSymbol, getUtilInspect } from "./utilHelper";
-=======
 'use strict'
 import {
   Callback,
@@ -44,7 +38,6 @@
 } from './cookie'
 import { Store } from './store'
 import { getCustomInspectSymbol, getUtilInspect } from './utilHelper'
->>>>>>> 1bb83aed
 
 export class MemoryCookieStore extends Store {
   override synchronous: boolean
@@ -57,17 +50,10 @@
   }
 
   constructor() {
-<<<<<<< HEAD
-    super();
-    this.synchronous = true;
-    this.idx = Object.create(null);
-    const customInspectSymbol = getCustomInspectSymbol();
-=======
     super()
     this.synchronous = true
-    this.idx = {}
+    this.idx = Object.create(null)
     const customInspectSymbol = getCustomInspectSymbol()
->>>>>>> 1bb83aed
     if (customInspectSymbol) {
       // @ts-ignore
       this[customInspectSymbol] = this.inspect
@@ -304,11 +290,7 @@
     const promiseCallback = createPromiseCallback<void>(arguments)
     const cb = promiseCallback.callback
 
-<<<<<<< HEAD
-    this.idx = Object.create(null);
-=======
-    this.idx = {}
->>>>>>> 1bb83aed
+    this.idx = Object.create(null)
 
     cb(null)
     return promiseCallback.promise
@@ -353,15 +335,9 @@
 export function inspectFallback(val: { [x: string]: any }) {
   const domains = Object.keys(val)
   if (domains.length === 0) {
-<<<<<<< HEAD
-    return "[Object: null prototype] {}";
+    return "[Object: null prototype] {}"
   }
   let result = "[Object: null prototype] {\n";
-=======
-    return '{}'
-  }
-  let result = '{\n'
->>>>>>> 1bb83aed
   Object.keys(val).forEach((domain, i) => {
     result += formatDomain(domain, val[domain])
     if (i < domains.length - 1) {
@@ -373,15 +349,9 @@
   return result
 }
 
-<<<<<<< HEAD
-function formatDomain(domainName: string, domainValue: { [x: string]: any; }) {
-  const indent = "  ";
-  let result = `${indent}'${domainName}': [Object: null prototype] {\n`;
-=======
 function formatDomain(domainName: string, domainValue: { [x: string]: any }) {
   const indent = '  '
-  let result = `${indent}'${domainName}': {\n`
->>>>>>> 1bb83aed
+  let result = `${indent}'${domainName}': [Object: null prototype] {\n`
   Object.keys(domainValue).forEach((path, i, paths) => {
     result += formatPath(path, domainValue[path])
     if (i < paths.length - 1) {
@@ -393,15 +363,9 @@
   return result
 }
 
-<<<<<<< HEAD
-function formatPath(pathName: string, pathValue: { [x: string]: any; }) {
-  const indent = "    ";
-  let result = `${indent}'${pathName}': [Object: null prototype] {\n`;
-=======
 function formatPath(pathName: string, pathValue: { [x: string]: any }) {
   const indent = '    '
-  let result = `${indent}'${pathName}': {\n`
->>>>>>> 1bb83aed
+  let result = `${indent}'${pathName}': [Object: null prototype] {\n`
   Object.keys(pathValue).forEach((cookieName, i, cookieNames) => {
     const cookie = pathValue[cookieName]
     result += `      ${cookieName}: ${cookie.inspect()}`
