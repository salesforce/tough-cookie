{
  "author": {
    "name": "Jeremy Stashewsky",
    "email": "jstash@gmail.com",
    "website": "https://github.com/stash"
  },
  "contributors": [
    {
      "name": "Ivan Nikulin",
      "website": "https://github.com/inikulin"
    },
    {
      "name": "Shivan Kaul Sahib",
      "website": "https://github.com/ShivanKaul"
    },
    {
      "name": "Clint Ruoho",
      "website": "https://github.com/ruoho"
    },
    {
      "name": "Ian Livingstone",
      "website": "https://github.com/ianlivingstone"
    },
    {
      "name": "Andrew Waterman",
      "website": "https://github.com/awaterma"
    },
    {
      "name": "Michael de Libero ",
      "website": "https://github.com/medelibero-sfdc"
    },
    {
      "name": "Jonathan Stewmon",
      "website": "https://github.com/jstewmon"
    },
    {
      "name": "Miguel Roncancio",
      "website": "https://github.com/miggs125"
    },
    {
      "name": "Sebastian Mayr",
      "website": "https://github.com/Sebmaster"
    },
    {
      "name": "Alexander Savin",
      "website": "https://github.com/apsavin"
    },
    {
      "name": "Lalit Kapoor",
      "website": "https://github.com/lalitkapoor"
    },
    {
      "name": "Sam Thompson",
      "website": "https://github.com/sambthompson"
    }
  ],
  "license": "BSD-3-Clause",
  "name": "tough-cookie",
  "description": "RFC6265 Cookies and Cookie Jar for node.js",
  "keywords": [
    "HTTP",
    "cookie",
    "cookies",
    "set-cookie",
    "cookiejar",
    "jar",
    "RFC6265",
    "RFC2965"
  ],
  "version": "5.0.0-rc.1",
  "homepage": "https://github.com/salesforce/tough-cookie",
  "repository": {
    "type": "git",
    "url": "git://github.com/salesforce/tough-cookie.git"
  },
  "bugs": {
    "url": "https://github.com/salesforce/tough-cookie/issues"
  },
  "main": "./dist/cookie/index.js",
  "types": "./dist/cookie/index.d.ts",
  "files": [
    "dist/**/*.js",
    "dist/**/*.d.ts",
    "!__tests__"
  ],
  "scripts": {
    "api:dev": "npm run build && npm run api:extract -- --local && npm run api:docs",
    "api:docs": "api-documenter markdown --input-folder ./tmp --output-folder ./api/docs",
    "api:extract": "api-extractor run --verbose",
    "build": "npm run clean && tsc",
    "clean": "rm -rf dist",
    "version": "genversion --template version-template.ejs --force lib/version.ts && git add lib/version.ts",
    "test": "npm run test:ts && npm run test:legacy",
    "test:ts": "jest",
    "test:legacy": "npm run build -- --declaration false && ./test/scripts/vows.js test/*_test.js",
    "typecheck": "tsc --noEmit",
    "cover": "jest --coverage",
    "lint": "eslint .",
    "eslint": "eslint .",
    "prettier": "prettier '**/*.{json,ts,yaml,md}'",
    "format": "npm run eslint -- --fix"
  },
  "engines": {
    "node": ">=16"
  },
  "devDependencies": {
<<<<<<< HEAD
    "@eslint/js": "^8.57.0",
    "@types/jest": "^29.5.12",
=======
    "@microsoft/api-documenter": "^7.23.37",
    "@microsoft/api-extractor": "^7.42.3",
    "@types/jest": "^29.5.10",
>>>>>>> 4e04082f
    "@types/node": "^14.18.63",
    "@types/punycode": "^2.1.4",
    "@types/url-parse": "^1.4.11",
    "async": "3.2.5",
    "eslint": "^8.57.0",
    "eslint-config-prettier": "^9.1.0",
    "eslint-plugin-prettier": "^5.1.3",
    "genversion": "^3.2.0",
    "globals": "^14.0.0",
    "jest": "^29.7.0",
    "prettier": "^3.2.5",
    "ts-jest": "^29.1.2",
    "ts-node": "^10.9.2",
    "typescript": "4.9.5",
    "typescript-eslint": "^7.3.1",
    "vows": "^0.8.3"
  },
  "dependencies": {
    "punycode": "^2.3.1",
    "tldts": "^6.1.14",
    "url-parse": "^1.5.10"
  }
}<|MERGE_RESOLUTION|>--- conflicted
+++ resolved
@@ -104,14 +104,10 @@
     "node": ">=16"
   },
   "devDependencies": {
-<<<<<<< HEAD
     "@eslint/js": "^8.57.0",
-    "@types/jest": "^29.5.12",
-=======
     "@microsoft/api-documenter": "^7.23.37",
     "@microsoft/api-extractor": "^7.42.3",
-    "@types/jest": "^29.5.10",
->>>>>>> 4e04082f
+    "@types/jest": "^29.5.12",
     "@types/node": "^14.18.63",
     "@types/punycode": "^2.1.4",
     "@types/url-parse": "^1.4.11",
