--- conflicted
+++ resolved
@@ -79,20 +79,10 @@
   "main": "./dist/cookie.js",
   "types": "./dist/cookie.d.ts",
   "files": [
-    "dist"
+    "dist/*.js",
+    "dist/*.d.ts"
   ],
   "scripts": {
-<<<<<<< HEAD
-    "build": "npm run version && tsc",
-    "lint": "eslint --quiet --fix lib",
-    "lint:everything": "eslint --fix lib",
-    "format": "prettier --write '**/*.{json,ts,yaml,md}'",
-    "prepack": "npm run version",
-    "test": "jest",
-    "test:coverage": "jest --coverage",
-    "test:legacy": "npm run build && vows test/*_test.js",
-    "version": "genversion --es6 lib/version.ts"
-=======
     "build": "npm run clean && tsc",
     "clean": "rm -rf dist",
     "version": "genversion lib/version.js && git add lib/version.js",
@@ -104,16 +94,15 @@
     "eslint": "eslint --env node --ext .js .",
     "prettier": "prettier '**/*.{json,ts,yaml,md}'",
     "format": "npm run eslint -- --fix"
->>>>>>> 2bc6217f
   },
   "engines": {
     "node": ">=16"
   },
   "devDependencies": {
-<<<<<<< HEAD
     "@types/jest": "^29",
     "@types/psl": "^1",
     "@types/punycode": "^2",
+    "@types/url-parse": "^1.4.8",
     "async": "2.6.4",
     "eslint": "^8.36.0",
     "@typescript-eslint/parser": "^5.57.0",
@@ -126,21 +115,6 @@
     "ts-jest": "^29.0.5",
     "ts-node": "^10.9.1",
     "typescript": "^4.9.5",
-=======
-    "@types/jest": "^27.4.0",
-    "@types/psl": "^1.1.0",
-    "@types/punycode": "^2.1.0",
-    "async": "^2.6.2",
-    "eslint": "^5.16.0",
-    "eslint-config-prettier": "^4.2.0",
-    "eslint-plugin-prettier": "^3.0.1",
-    "genversion": "^2.1.0",
-    "jest": "^27.4.7",
-    "nyc": "^14.0.0",
-    "prettier": "^1.17.0",
-    "ts-jest": "^27.1.3",
-    "typescript": "4.7.4",
->>>>>>> 2bc6217f
     "vows": "^0.8.2"
   },
   "dependencies": {
