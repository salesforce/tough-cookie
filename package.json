{
  "author": {
    "name": "Jeremy Stashewsky",
    "email": "jstash@gmail.com",
    "website": "https://github.com/stash"
  },
  "contributors": [
    {
      "name": "Ivan Nikulin",
      "website": "https://github.com/inikulin"
    },
    {
      "name": "Shivan Kaul Sahib",
      "website": "https://github.com/ShivanKaul"
    },
    {
      "name": "Clint Ruoho",
      "website": "https://github.com/ruoho"
    },
    {
      "name": "Ian Livingstone",
      "website": "https://github.com/ianlivingstone"
    },
    {
      "name": "Andrew Waterman",
      "website": "https://github.com/awaterma"
    },
    {
      "name": "Michael de Libero ",
      "website": "https://github.com/medelibero-sfdc"
    },
    {
      "name": "Jonathan Stewmon",
      "website": "https://github.com/jstewmon"
    },
    {
      "name": "Miguel Roncancio",
      "website": "https://github.com/miggs125"
    },
    {
      "name": "Sebastian Mayr",
      "website": "https://github.com/Sebmaster"
    },
    {
      "name": "Alexander Savin",
      "website": "https://github.com/apsavin"
    },
    {
      "name": "Lalit Kapoor",
      "website": "https://github.com/lalitkapoor"
    },
    {
      "name": "Sam Thompson",
      "website": "https://github.com/sambthompson"
    }
  ],
  "license": "BSD-3-Clause",
  "name": "tough-cookie",
  "description": "RFC6265 Cookies and Cookie Jar for node.js",
  "keywords": [
    "HTTP",
    "cookie",
    "cookies",
    "set-cookie",
    "cookiejar",
    "jar",
    "RFC6265",
    "RFC2965"
  ],
  "version": "4.0.0",
  "homepage": "https://github.com/salesforce/tough-cookie",
  "repository": {
    "type": "git",
    "url": "git://github.com/salesforce/tough-cookie.git"
  },
  "bugs": {
    "url": "https://github.com/salesforce/tough-cookie/issues"
  },
  "main": "./lib/cookie",
  "files": [
    "lib"
  ],
  "scripts": {
    "version": "genversion lib/version.js && git add lib/version.js",
    "test": "vows test/*_test.js && npm run eslint",
    "cover": "nyc --reporter=lcov --reporter=html vows test/*_test.js",
    "eslint": "eslint --env node --ext .js .",
    "prettier": "prettier '**/*.{json,ts,yaml,md}'",
    "format": "npm run eslint -- --fix"
  },
  "engines": {
    "node": ">=6"
  },
  "devDependencies": {
    "async": "^2.6.2",
    "eslint": "^5.16.0",
    "eslint-config-prettier": "^4.2.0",
    "eslint-plugin-prettier": "^3.0.1",
    "genversion": "^2.1.0",
    "nyc": "^14.0.0",
    "prettier": "^1.17.0",
    "vows": "^0.8.2"
  },
  "dependencies": {
    "psl": "^1.1.33",
    "punycode": "^2.1.1",
<<<<<<< HEAD
    "universalify": "^0.1.2",
    "url-parse": "^1.5.3"
=======
    "universalify": "^0.2.0"
>>>>>>> dd962181
  }
}<|MERGE_RESOLUTION|>--- conflicted
+++ resolved
@@ -104,11 +104,7 @@
   "dependencies": {
     "psl": "^1.1.33",
     "punycode": "^2.1.1",
-<<<<<<< HEAD
-    "universalify": "^0.1.2",
+    "universalify": "^0.2.0",
     "url-parse": "^1.5.3"
-=======
-    "universalify": "^0.2.0"
->>>>>>> dd962181
   }
 }